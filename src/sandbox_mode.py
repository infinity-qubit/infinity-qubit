import os
import warnings
warnings.filterwarnings("ignore", category=UserWarning, module="pygame.pkgdata")
os.environ['PYGAME_HIDE_SUPPORT_PROMPT'] = '1'

import tkinter as tk
from tkinter import ttk, messagebox
import numpy as np
from qiskit import QuantumCircuit # type: ignore
from qiskit.quantum_info import Statevector # type: ignore
from qiskit.visualization import plot_bloch_multivector, plot_state_qsphere # type: ignore
import pygame # type: ignore

import matplotlib.pyplot as plt # type: ignore
from matplotlib.backends.backend_tkagg import FigureCanvasTkAgg # type: ignore
import sys

# For the save system
import re
import json
import datetime
from tkinter import simpledialog, filedialog


from q_utils import get_colors_from_file, extract_color_palette

sys.path.append('..')
from run import PROJECT_ROOT, get_resource_path

# Get color palette
color_file_path = get_resource_path('config/color_palette.json')
palette = extract_color_palette(get_colors_from_file(color_file_path), 'sandbox_mode')

class SandboxMode:
    SAVE_DIR = os.path.expanduser("resources/saves/infinity_qubit_sandbox_saves")

    def __init__(self, root):
        self.root = root
        self.root.title("Quantum Sandbox Mode")

        # Set fullscreen mode
        screen_width = self.root.winfo_screenwidth()
        screen_height = self.root.winfo_screenheight()
<<<<<<< HEAD

        # Make window fullscreen without title bar
        self.root.overrideredirect(True)
        self.root.geometry(f"{screen_width}x{screen_height}+0+0")
=======
        
        # Enable fullscreen
        self.root.attributes('-fullscreen', False)
        self.root.geometry(f"{screen_width}x{screen_height}")
>>>>>>> e23926f4
        self.root.configure(bg=palette['background'])
        self.root.resizable(False, False)  # Fixed size window

        # Store dimensions (use full screen)
        self.window_width = screen_width
        self.window_height = screen_height
<<<<<<< HEAD

        # Bind Escape key to exit fullscreen
=======
        
        # Bind Escape key to exit
>>>>>>> e23926f4
        self.root.bind('<Escape>', self.exit_fullscreen)
        self.root.bind('<F11>', self.toggle_fullscreen)

        # Initialize sound system (optional - can reuse from main)
        try:
            if not pygame.mixer.get_init():
                pygame.mixer.init(frequency=22050, size=-16, channels=2, buffer=512)
            self.sound_enabled = True

            # Load sound files (same as tutorial)
            self.sounds = {}
            try:
                # Gate sounds
                self.sounds['gate_place'] = pygame.mixer.Sound(get_resource_path("resources/sounds/click.wav"))
                self.sounds['success'] = pygame.mixer.Sound(get_resource_path("resources/sounds/run_circuit.wav"))
                self.sounds['error'] = pygame.mixer.Sound(get_resource_path("resources/sounds/error.wav"))
                self.sounds['click'] = pygame.mixer.Sound(get_resource_path("resources/sounds/click.wav"))
                self.sounds['circuit_run'] = pygame.mixer.Sound(get_resource_path("resources/sounds/click.wav"))
                self.sounds['clear'] = pygame.mixer.Sound(get_resource_path("resources/sounds/clear.wav"))

                # Set volumes
                for sound in self.sounds.values():
                    sound.set_volume(0.5)

            except (pygame.error, FileNotFoundError) as e:
                print(f"Could not load sound files: {e}")
                # Fallback to programmatic sounds
                self.sounds = {}

        except:
            self.sound_enabled = False
            self.sounds = {}

        # Get screen dimensions for relative sizing
        self.screen_width = screen_width
        self.screen_height = screen_height

        # Sandbox state
        self.num_qubits = 1
        self.placed_gates = []
        self.initial_state = "|0⟩"
        self.available_gates = ["H", "X", "Y", "Z", "S", "T", "CNOT", "CZ", "Toffoli"]

        # Setup UI
        self.setup_ui()
        self.update_circuit_display()

    def save_circuit(self):
        """Save the current circuit configuration with timestamp."""
        if not os.path.exists(self.SAVE_DIR):
            os.makedirs(self.SAVE_DIR)

        # Create timestamp-based filename
        timestamp = datetime.datetime.now().strftime("%Y-%m-%d_%H-%M-%S")
        filename = os.path.join(self.SAVE_DIR, f"circuit_{self.num_qubits}qubits_{timestamp}.json")

        data = {
            "num_qubits": self.num_qubits,
            "placed_gates": self.placed_gates,
            "initial_state": self.initial_state
        }

        try:
            with open(filename, "w") as f:
                json.dump(data, f)
            self.show_custom_dialog("Success", f"Circuit saved!", "success")
        except Exception as e:
            self.show_custom_dialog("Error", f"Could not save circuit: {e}", "error")

    def load_circuit(self):
        """Show a touch-friendly list of saved circuits."""
        if not os.path.exists(self.SAVE_DIR):
            self.show_custom_dialog("No Saves", "No saved circuits found.", "info")
            return

        files = [f for f in os.listdir(self.SAVE_DIR) if f.endswith(".json")]
        if not files:
            self.show_custom_dialog("No Saves", "No saved circuits found.", "info")
            return

        # Create dialog
        dialog = tk.Toplevel(self.root)
        dialog.title("Load Circuit")
        dialog.configure(bg=palette['background'])

        # Make dialog fullscreen-compatible and always on top
        dialog.overrideredirect(True)
        dialog.attributes('-topmost', True)

        # Calculate size (70% of screen)
        dialog_width = int(self.screen_width * 0.7)
        dialog_height = int(self.screen_height * 0.8)
        x = (self.screen_width - dialog_width) // 2
        y = (self.screen_height - dialog_height) // 2
        dialog.geometry(f"{dialog_width}x{dialog_height}+{x}+{y}")

        dialog.transient(self.root)
        dialog.grab_set()
        dialog.focus_force()

        # Border frame
        border_frame = tk.Frame(dialog, bg=palette['main_menu_button_text_color'], bd=2, relief=tk.RAISED)
        border_frame.pack(fill=tk.BOTH, expand=True)

        # Main frame
        main_frame = tk.Frame(border_frame, bg=palette['background_3'])
        main_frame.pack(fill=tk.BOTH, expand=True, padx=2, pady=2)

        # Title bar
        title_bar = tk.Frame(main_frame, bg=palette['background_4'], height=40)
        title_bar.pack(fill=tk.X)
        title_bar.pack_propagate(False)

        # Title
        title_label = tk.Label(title_bar, text="📂 Load Saved Circuit",
                            font=('Arial', 14, 'bold'),
                            fg=palette['title_color'], bg=palette['background_4'])
        title_label.pack(side=tk.LEFT, padx=15, pady=5)

        # Close button
        close_btn = tk.Button(title_bar, text="✕",
                            command=dialog.destroy,
                            font=('Arial', 16, 'bold'),
                            bg=palette['background_4'],
                            fg=palette['title_color'],
                            bd=0, padx=15, pady=5)
        close_btn.pack(side=tk.RIGHT)

        # Scrollable frame for circuit buttons
        canvas = tk.Canvas(main_frame, bg=palette['background_3'], highlightthickness=0)
        scrollbar = tk.Scrollbar(main_frame, orient=tk.VERTICAL, command=canvas.yview)
        scrollable_frame = tk.Frame(canvas, bg=palette['background_3'])

        canvas.configure(yscrollcommand=scrollbar.set)

        # Pack scrollbar and canvas
        scrollbar.pack(side=tk.RIGHT, fill=tk.Y)
        canvas.pack(side=tk.LEFT, fill=tk.BOTH, expand=True, padx=10, pady=10)

        # Create window in canvas for scrollable frame
        canvas.create_window((0, 0), window=scrollable_frame, anchor=tk.NW,
                            width=dialog_width - 50)  # Adjust width to fit dialog

        # Sort files by timestamp (newest first)
        files.sort(reverse=True)

        def do_load(filename):
            try:
                with open(os.path.join(self.SAVE_DIR, filename), "r") as f:
                    data = json.load(f)
                self.num_qubits = data.get("num_qubits", 1)
                self.placed_gates = data.get("placed_gates", [])
                self.initial_state = data.get("initial_state", "|0⟩")
                self.qubit_var.set(self.num_qubits)
                self.state_var.set(self.initial_state)
                self.update_qubit_selections()
                self.update_circuit_display()
                dialog.destroy()
            except Exception as e:
                self.show_custom_dialog("Error", f"Could not load circuit: {e}", "error")
                dialog.destroy()

        # Create touch-friendly buttons for each save file
        for filename in files:
            # Extract info from filename
            match = re.match(r"circuit_(\d+)qubits_(\d{4}-\d{2}-\d{2}_\d{2}-\d{2}-\d{2})\.json", filename)
            if match:
                qubits, timestamp = match.groups()
                # Convert timestamp to readable format
                datetime_obj = datetime.datetime.strptime(timestamp, "%Y-%m-%d_%H-%M-%S")
                friendly_date = datetime_obj.strftime("%b %d, %Y %I:%M %p")

                # Create button frame with border
                btn_frame = tk.Frame(scrollable_frame, bg=palette['background_4'],
                                relief=tk.RAISED, bd=2)
                btn_frame.pack(fill=tk.X, padx=10, pady=5)

                # Button with file info
                load_btn = tk.Button(btn_frame,
                                text=f"📊 {qubits} Qubits Circuit\n📅 {friendly_date}",
                                command=lambda f=filename: do_load(f),
                                font=('Arial', 12),
                                bg=palette['background_4'],
                                fg=palette['title_color'],
                                justify=tk.LEFT,
                                padx=20, pady=15,
                                cursor='hand2')
                load_btn.pack(fill=tk.X)

                # Add hover effect
                def on_enter(e):
                    e.widget.configure(bg=palette['button_hover_background'])
                def on_leave(e):
                    e.widget.configure(bg=palette['background_4'])

                load_btn.bind("<Enter>", on_enter)
                load_btn.bind("<Leave>", on_leave)

        # Update scroll region
        scrollable_frame.update_idletasks()
        canvas.configure(scrollregion=canvas.bbox("all"))

        # Make title bar draggable
        def start_move(event):
            dialog.x = event.x
            dialog.y = event.y

        def on_move(event):
            deltax = event.x - dialog.x
            deltay = event.y - dialog.y
            x = dialog.winfo_x() + deltax
            y = dialog.winfo_y() + deltay
            dialog.geometry(f"+{x}+{y}")

        title_bar.bind("<Button-1>", start_move)
        title_bar.bind("<B1-Motion>", on_move)
        title_bar_label.bind("<Button-1>", start_move)
        title_bar_label.bind("<B1-Motion>", on_move)

        # Mouse wheel scrolling
        def on_mousewheel(event):
            canvas.yview_scroll(int(-1*(event.delta/120)), "units")

        canvas.bind_all("<MouseWheel>", on_mousewheel)

        # Bind Escape to close
        dialog.bind('<Escape>', lambda e: dialog.destroy())

    def exit_fullscreen(self, event=None):
<<<<<<< HEAD
        """Exit fullscreen mode"""
        self.root.overrideredirect(False)
        self.root.state('normal')
        self.root.geometry("1200x800")

=======
        """Exit the sandbox mode"""
        self.return_to_main_menu()
    
>>>>>>> e23926f4
    def toggle_fullscreen(self, event=None):
        """Toggle fullscreen mode"""
        # Toggle between windowed and fullscreen mode
        if self.root.attributes('-fullscreen'):
            # Exit fullscreen
            self.root.attributes('-fullscreen', False)
            # Reset to optimal window size and center
            screen_width = self.root.winfo_screenwidth()
            screen_height = self.root.winfo_screenheight()
            target_width = int(screen_width * 0.85)
            target_height = int(screen_height * 0.85)
            x = (screen_width - target_width) // 2
            y = (screen_height - target_height) // 2
            self.root.geometry(f"{target_width}x{target_height}+{x}+{y}")
        else:
            # Enter fullscreen
            self.root.attributes('-fullscreen', True)

    def play_sound(self, sound_name, fallback_func=None):
        """Play a sound file or fallback to programmatic sound"""
        if not self.sound_enabled:
            return

        try:
            if sound_name in self.sounds:
                self.sounds[sound_name].play()
            elif fallback_func:
                fallback_func()
        except Exception as e:
            print(f"Sound error: {e}")
            if fallback_func:
                fallback_func()

    def play_gate_sound_fallback(self):
        """Fallback sound for gate placement"""
        try:
            frequency = 440
            duration = 0.15
            sample_rate = 22050
            frames = int(duration * sample_rate)

            t = np.linspace(0, duration, frames)
            wave = np.sin(2 * np.pi * frequency * t)
            envelope = np.exp(-t * 5)
            wave = wave * envelope

            wave = (wave * 16383).astype(np.int16)
            stereo_wave = np.array([wave, wave]).T

            sound = pygame.sndarray.make_sound(stereo_wave)
            sound.set_volume(0.4)
            sound.play()
        except:
            pass

    def play_success_sound_fallback(self):
        """Fallback sound for success"""
        try:
            frequencies = [440, 523, 659, 784]
            duration = 0.15
            sample_rate = 22050
            frames = int(duration * sample_rate)

            total_frames = frames * len(frequencies)
            full_wave = np.zeros(total_frames)

            for i, freq in enumerate(frequencies):
                t = np.linspace(0, duration, frames)
                wave = np.sin(2 * np.pi * freq * t)
                envelope = np.exp(-t * 4)
                wave = wave * envelope

                start_idx = i * frames
                end_idx = start_idx + frames
                full_wave[start_idx:end_idx] = wave

            full_wave = (full_wave * 16383).astype(np.int16)
            stereo_wave = np.array([full_wave, full_wave]).T

            sound = pygame.sndarray.make_sound(stereo_wave)
            sound.set_volume(0.6)
            sound.play()
        except:
            pass

    def play_error_sound_fallback(self):
        """Fallback sound for errors"""
        try:
            frequency = 150
            duration = 0.2
            sample_rate = 22050
            frames = int(duration * sample_rate)

            t = np.linspace(0, duration, frames)
            wave1 = np.sin(2 * np.pi * frequency * t)
            wave2 = np.sin(2 * np.pi * (frequency * 1.1) * t)
            wave = (wave1 + wave2) / 2

            envelope = np.exp(-t * 8)
            wave = wave * envelope

            wave = (wave * 16383).astype(np.int16)
            stereo_wave = np.array([wave, wave]).T

            sound = pygame.sndarray.make_sound(stereo_wave)
            sound.set_volume(0.5)
            sound.play()
        except:
            pass

    def play_clear_sound_fallback(self):
        """Fallback sound for clearing"""
        try:
            start_freq = 800
            duration = 0.3
            sample_rate = 22050
            frames = int(duration * sample_rate)

            t = np.linspace(0, duration, frames)
            freq_sweep = start_freq * np.exp(-t * 5)
            wave = np.sin(2 * np.pi * freq_sweep * t)

            envelope = np.exp(-t * 2)
            wave = wave * envelope

            wave = (wave * 16383).astype(np.int16)
            stereo_wave = np.array([wave, wave]).T

            sound = pygame.sndarray.make_sound(stereo_wave)
            sound.set_volume(0.4)
            sound.play()
        except:
            pass

    def create_canvas_dialog_button(self, parent, text, command, width, height, bg_color, fg_color, padx=0, pady=0):
        """Create a canvas-based button for macOS compatibility"""
        # Create frame for proper packing
        btn_frame = tk.Frame(parent, bg=parent.cget('bg'))
        btn_frame.pack(padx=padx, pady=pady)
        
        # Create canvas for the button
        btn_canvas = tk.Canvas(btn_frame, width=width, height=height, 
                              bg=bg_color, highlightthickness=0, relief=tk.FLAT, bd=0)
        btn_canvas.pack()
        
        # Create button rectangle and text
        rect_id = btn_canvas.create_rectangle(2, 2, width-2, height-2, 
                                            fill=bg_color, outline=bg_color, width=0)
        text_id = btn_canvas.create_text(width//2, height//2, text=text,
                                       font=('Arial', 12, 'bold'), fill=fg_color)
        
        # Add click handler
        def on_click(event):
            command()
        
        # Add hover effects
        def on_enter(event):
            btn_canvas.itemconfig(rect_id, fill=palette['button_hover_background'])
            btn_canvas.itemconfig(text_id, fill=palette['button_hover_text_color'])
        
        def on_leave(event):
            btn_canvas.itemconfig(rect_id, fill=bg_color)
            btn_canvas.itemconfig(text_id, fill=fg_color)
        
        btn_canvas.bind("<Button-1>", on_click)
        btn_canvas.bind("<Enter>", on_enter)
        btn_canvas.bind("<Leave>", on_leave)
        btn_canvas.configure(cursor='hand2')
        
        return btn_canvas

    def setup_ui(self):
        """Setup the sandbox UI with enhanced styling matching learn hub"""
        # Main container with gradient-like effect
        main_frame = tk.Frame(self.root, bg=palette['background_2'])
        main_frame.pack(fill=tk.BOTH, expand=True)

        # Add subtle top border with relative height
        top_border = tk.Frame(main_frame, bg=palette['top_border_color'], height=int(self.screen_height * 0.003))
        top_border.pack(fill=tk.X)

        # Content frame
        content_frame = tk.Frame(main_frame, bg=palette['background_3'])
        content_frame.pack(fill=tk.BOTH, expand=True)

        # Create simplified header (no animation)
        self.create_simple_header(content_frame)

        # Main content container with relative padding
        main_container = tk.Frame(content_frame, bg=palette['background_3'])
        main_container.pack(fill=tk.BOTH, expand=True,
                        padx=int(self.screen_width * 0.02),
                        pady=(0, int(self.screen_height * 0.02)))

        # Control panel
        self.setup_control_panel(main_container)

        # Circuit display area
        self.setup_circuit_area(main_container)

    def create_simple_header(self, parent):
        """Create a simple header without animation to save space"""
        header_frame = tk.Frame(parent, bg=palette['background_3'])
        header_frame.pack(fill=tk.X,
                        padx=int(self.screen_width * 0.02),
                        pady=(int(self.screen_height * 0.015), int(self.screen_height * 0.01)))

        # Add a top navigation bar with title and menu button
        nav_frame = tk.Frame(header_frame, bg=palette['background_3'])
        nav_frame.pack(fill=tk.X)

        # Title on the left with relative font size
        title_font_size = max(16, int(self.screen_width * 0.015))
        title_label = tk.Label(nav_frame, text="🛠️ Quantum Circuit Sandbox",
                            font=('Arial', title_font_size, 'bold'),
                            fg=palette['title_color'], bg=palette['background_3'])
        title_label.pack(side=tk.LEFT)

        # Subtitle below title with relative font size
        subtitle_font_size = max(10, int(self.screen_width * 0.008))
        subtitle_label = tk.Label(nav_frame,
                                text="Build and simulate quantum circuits in real-time",
                                font=('Arial', subtitle_font_size, 'italic'),
                                fg=palette['subtitle_color'], bg=palette['background_3'])
        subtitle_label.pack(side=tk.LEFT, padx=(int(self.screen_width * 0.008), 0))

        # Back to Main Menu button - top right with relative sizing
        button_font_size = max(9, int(self.screen_width * 0.007))
<<<<<<< HEAD
        main_menu_btn = tk.Button(nav_frame, text="🏠 Main Menu",
                                command=self.return_to_main_menu,
                                font=('Arial', button_font_size, 'bold'),
                                bg=palette['background_4'], fg=palette['main_menu_button_text_color'],
                                padx=int(self.screen_width * 0.01),
                                pady=int(self.screen_height * 0.008),
                                cursor='hand2',
                                relief=tk.FLAT,
                                borderwidth=1)
        main_menu_btn.pack(side=tk.RIGHT)

        # Add hover effect
        def on_nav_enter(event):
            main_menu_btn.configure(bg=palette['main_menu_button_text_color'], fg=palette['background_black'])
        def on_nav_leave(event):
            main_menu_btn.configure(bg=palette['background_4'], fg=palette['main_menu_button_text_color'])

        main_menu_btn.bind("<Enter>", on_nav_enter)
        main_menu_btn.bind("<Leave>", on_nav_leave)
=======
        # Canvas-based main menu button for better color control on macOS
        button_font_size = max(10, int(self.screen_width * 0.008))
        button_width = max(120, int(self.screen_width * 0.08))
        button_height = max(35, int(self.screen_height * 0.03))
        
        main_menu_canvas = tk.Canvas(nav_frame,
                                   width=button_width,
                                   height=button_height,
                                   bg=palette['sandbox_mode_button_color'],
                                   highlightthickness=0,
                                   bd=0)
        main_menu_canvas.pack(side=tk.RIGHT)
        
        # Draw button background
        main_menu_canvas.create_rectangle(2, 2, button_width-2, button_height-2,
                                        fill=palette['sandbox_mode_button_color'],
                                        outline=palette['sandbox_mode_button_color'], width=1,
                                        tags="menu_bg")
        
        # Add text to button
        main_menu_canvas.create_text(button_width//2, button_height//2,
                                   text="🏠 Main Menu",
                                   font=('Arial', button_font_size, 'bold'),
                                   fill=palette['sandbox_mode_button_text_color'],
                                   tags="menu_text")
        
        # Bind click events
        def on_menu_click(event):
            self.return_to_main_menu()
            
        def on_menu_enter(event):
            main_menu_canvas.itemconfig("menu_bg", fill=palette['sandbox_mode_button_hover_color'])
            main_menu_canvas.itemconfig("menu_text", fill=palette['sandbox_mode_button_text_color'])
            main_menu_canvas.configure(cursor="hand2")
            
        def on_menu_leave(event):
            main_menu_canvas.itemconfig("menu_bg", fill=palette['sandbox_mode_button_color'])
            main_menu_canvas.itemconfig("menu_text", fill=palette['sandbox_mode_button_text_color'])
            main_menu_canvas.configure(cursor="")
        
        main_menu_canvas.bind("<Button-1>", on_menu_click)
        main_menu_canvas.bind("<Enter>", on_menu_enter)
        main_menu_canvas.bind("<Leave>", on_menu_leave)
>>>>>>> e23926f4


    def return_to_main_menu(self):
        """Return to the main menu"""
        self.play_sound('click')

        try:
            # Create main menu FIRST
            from game_mode_selection import GameModeSelection
            selection_window = GameModeSelection()

            # Make sure new window is visible
            selection_window.root.update()
            selection_window.root.lift()
            selection_window.root.focus_force()

            # THEN destroy current window
            self.root.destroy()

            # Start the main menu mainloop
            selection_window.run()

        except ImportError as e:
            print(f"Error importing game mode selection: {e}")
            # Fallback - destroy current window
            self.root.destroy()
            try:
                import main
                main.main()
            except ImportError:
                print("Could not return to main menu. Please restart the application.")
        except Exception as e:
            print(f"Error returning to main menu: {e}")
            self.root.destroy()


    def setup_control_panel(self, parent):
        """Setup the control panel with enhanced styling"""
        control_frame = tk.Frame(parent, bg=palette['background_3'], relief=tk.RAISED, bd=2)
        control_frame.pack(fill=tk.X, pady=(0, int(self.screen_height * 0.02)))

        # Enhanced title with relative font size
        title_font_size = max(14, int(self.screen_width * 0.012))
        control_title = tk.Label(control_frame, text="🎛️ Circuit Configuration",
                                font=('Arial', title_font_size, 'bold'),
                                fg=palette['circuit_title_text_color'], bg=palette['background_3'])
        control_title.pack(pady=(int(self.screen_height * 0.012), int(self.screen_height * 0.008)))

        # Main controls container with relative padding
        controls_container = tk.Frame(control_frame, bg=palette['background_3'])
        controls_container.pack(padx=int(self.screen_width * 0.015),
                            pady=(0, int(self.screen_height * 0.012)))

        # Qubit controls - left side with relative sizing
        qubit_frame = tk.Frame(controls_container, bg=palette['background_4'], relief=tk.RAISED, bd=1)
        qubit_frame.pack(side=tk.LEFT, fill=tk.Y,
                        padx=(0, int(self.screen_width * 0.012)),
                        pady=int(self.screen_height * 0.004),
                        ipadx=int(self.screen_width * 0.012),
                        ipady=int(self.screen_height * 0.008))

        label_font_size = max(11, int(self.screen_width * 0.009))
        tk.Label(qubit_frame, text="⚛️ Number of Qubits",
                font=('Arial', label_font_size, 'bold'),
                fg=palette['qubit_number_title_color'], bg=palette['background_4']).pack(pady=(0, int(self.screen_height * 0.004)))

        self.qubit_var = tk.IntVar(value=1)
        spinbox_font_size = max(11, int(self.screen_width * 0.009))
        qubit_spinbox = tk.Spinbox(qubit_frame, from_=1, to=4, textvariable=self.qubit_var,
                                command=self.on_qubit_change,
                                font=('Arial', spinbox_font_size),
                                width=int(self.screen_width * 0.006),
                                bg=palette['background'], fg=palette['qubit_spinbox_color'],
                                insertbackground=palette['qubit_spinbox_color'])
        qubit_spinbox.pack(pady=int(self.screen_height * 0.004))

        # Initial state selection - right side with relative sizing
        state_frame = tk.Frame(controls_container, bg=palette['background_4'], relief=tk.RAISED, bd=1)
        state_frame.pack(side=tk.LEFT, fill=tk.Y,
                        padx=int(self.screen_width * 0.004),
                        pady=int(self.screen_height * 0.004),
                        ipadx=int(self.screen_width * 0.012),
                        ipady=int(self.screen_height * 0.008))

        tk.Label(state_frame, text="🎯 Initial State",
                font=('Arial', label_font_size, 'bold'),
                fg=palette['initial_state_title_color'], bg=palette['background_4']).pack(pady=(0, int(self.screen_height * 0.004)))

        self.state_var = tk.StringVar(value="|0⟩")
        state_options = ["|0⟩", "|1⟩", "|+⟩", "|-⟩"]

        # Custom styled combobox
        style = ttk.Style()
        style.configure('Custom.TCombobox',
                    fieldbackground=palette['background'],
                    background=palette['background_4'],
                    foreground=palette['combobox_color'],
                    arrowcolor=palette['combobox_color'])

        combo_font_size = max(10, int(self.screen_width * 0.008))
        self.state_combo = ttk.Combobox(state_frame, textvariable=self.state_var,
                                    values=state_options, state="readonly",
                                    font=('Arial', combo_font_size),
                                    width=int(self.screen_width * 0.006),
                                    style='Custom.TCombobox')
        self.state_combo.pack(pady=int(self.screen_height * 0.004))
        self.state_combo.bind('<<ComboboxSelected>>', self.on_state_change)

    def setup_circuit_area(self, parent):
        """Setup the circuit visualization area with enhanced styling"""
        circuit_frame = tk.Frame(parent, bg=palette['background_3'], relief=tk.RAISED, bd=2)
        circuit_frame.pack(fill=tk.X, pady=(0, int(self.screen_height * 0.015)))

        # Enhanced title with icon and relative font size
        title_font_size = max(12, int(self.screen_width * 0.01))
        circuit_title = tk.Label(circuit_frame, text="🔧 Quantum Circuit Designer",
                                font=('Arial', title_font_size, 'bold'),
                                fg=palette['circuit_designer_title_color'], bg=palette['background_3'])
        circuit_title.pack(pady=(int(self.screen_height * 0.01), int(self.screen_height * 0.008)))

        # Circuit canvas with enhanced styling and relative sizing
        canvas_container = tk.Frame(circuit_frame, bg=palette['background'], relief=tk.SUNKEN, bd=3)
        canvas_container.pack(padx=int(self.screen_width * 0.02),
                            pady=(0, int(self.screen_height * 0.01)))

        # Use relative canvas dimensions
        canvas_width = int(self.screen_width * 0.85)
        canvas_height = int(self.screen_height * 0.25)

        self.circuit_canvas = tk.Canvas(canvas_container, width=canvas_width, height=canvas_height,
                                    bg=palette['background_2'], highlightthickness=0)
        self.circuit_canvas.pack(padx=int(self.screen_width * 0.005),
                                pady=int(self.screen_height * 0.005))

        self.canvas_width = canvas_width
        self.canvas_height = canvas_height

        # Create bottom section with gate palette and controls
        self.setup_bottom_section(parent)

    def setup_bottom_section(self, parent):
        """Setup the bottom section with gate palette on left, controls in middle, and results on right"""
        bottom_frame = tk.Frame(parent, bg=palette['background_3'])
        bottom_frame.pack(fill=tk.BOTH, expand=True, pady=(0, 15))

        # Left side - Gate Palette (40% width)
        gate_frame = tk.Frame(bottom_frame, bg=palette['background_3'], relief=tk.RAISED, bd=2)
        gate_frame.pack(side=tk.LEFT, fill=tk.BOTH, expand=True, padx=(0, 5))

        # Gate palette title
        tk.Label(gate_frame, text="🎨 Gate Palette",
                font=('Arial', 14, 'bold'), fg=palette['gate_palette_title_color'], bg=palette['background_3']).pack(pady=(10, 10))

        # Create tabbed interface for gates
        gate_notebook = ttk.Notebook(gate_frame)
        gate_notebook.pack(fill=tk.BOTH, expand=True, padx=10, pady=(0, 10))

        # Single-qubit gates tab
        single_frame = ttk.Frame(gate_notebook)
        gate_notebook.add(single_frame, text="Single-Qubit Gates")
        self.setup_single_gate_controls(single_frame)

        # Multi-qubit gates tab
        multi_frame = ttk.Frame(gate_notebook)
        gate_notebook.add(multi_frame, text="Multi-Qubit Gates")
        self.setup_multi_gate_controls(multi_frame)

        # Middle section - Circuit Controls (30% width)
        controls_frame = tk.Frame(bottom_frame, bg=palette['background_3'], relief=tk.RAISED, bd=2)
        controls_frame.pack(side=tk.LEFT, fill=tk.Y, padx=5)

        # Action buttons in middle section
        self.setup_action_buttons(controls_frame)

        # Right side - Quantum State Analysis (30% width)
        results_frame = tk.Frame(bottom_frame, bg=palette['background_3'], relief=tk.RAISED, bd=2)
        results_frame.pack(side=tk.RIGHT, fill=tk.BOTH, expand=True, padx=(5, 0))

        # Results area in right section
        self.setup_results_area(results_frame)

    def setup_action_buttons(self, parent):
        """Setup action buttons with enhanced styling in middle section"""
        # Title for action section
        action_title = tk.Label(parent, text="🎮 Circuit Controls",
                               font=('Arial', 14, 'bold'), fg=palette['circuit_title_text_color'], bg=palette['background_3'])
        action_title.pack(pady=(10, 15))

        # Create buttons container with fixed width and proper height
        action_frame = tk.Frame(parent, bg=palette['background_3'], width=250, height=350)  # Increased height for new button
        action_frame.pack(pady=(0, 15), padx=15)
        action_frame.pack_propagate(False)  # Maintain fixed size

        # Create enhanced buttons with hover effects
        buttons_data = [
            ("🚀 Run Circuit", self.run_circuit, palette['run_button_background'], palette['background_black']),
            ("🔄 Clear Circuit", self.clear_circuit, palette['clear_button_background'], palette['clear_button_text_color']),
            ("💾 Save Circuit", self.save_circuit, palette['save_image_background'], palette['background_black']),
            ("📂 Load Circuit", self.load_circuit, palette['refresh_button_background'], palette['background_black']),
            ("↶ Undo Last", self.undo_gate, palette['undo_button_background'], palette['background_black']),
            ("🌐 3D Visualizer", self.open_3d_visualizer, palette['visualizer_button_background'], palette['visualizer_button_text_color'])  # New button
        ]

        # Create buttons in a vertical layout for the middle section
        for i, (text, command, bg_color, fg_color) in enumerate(buttons_data):
            # Button container with proper spacing
            btn_container = tk.Frame(action_frame, bg=palette['background_4'], relief=tk.RAISED, bd=2)
            btn_container.pack(fill=tk.X, pady=8, padx=5)  # Reduced padding for 4 buttons

            # Create canvas-based button instead of tk.Button
            btn_canvas = tk.Canvas(btn_container, bg=bg_color, highlightthickness=0, relief=tk.FLAT, bd=0)
            btn_canvas.pack(padx=4, pady=4, fill=tk.X)
            
            # Update canvas dimensions after packing
            btn_container.update_idletasks()
            canvas_width = btn_container.winfo_width() - 8  # Account for padding
            canvas_height = 40  # Fixed height for consistency
            btn_canvas.configure(width=canvas_width, height=canvas_height)
            
            # Create button rectangle and text
            rect_id = btn_canvas.create_rectangle(2, 2, canvas_width-2, canvas_height-2, 
                                                fill=bg_color, outline=bg_color, width=0)
            text_id = btn_canvas.create_text(canvas_width//2, canvas_height//2, text=text,
                                           font=('Arial', 11, 'bold'), fill=fg_color)
            
            # Add click handler with proper closure
            def create_click_handler(cmd):
                return lambda event: cmd()
            
            btn_canvas.bind("<Button-1>", create_click_handler(command))
            btn_canvas.configure(cursor='hand2')

            # Add hover effects for canvas
            original_bg = bg_color

            def create_hover_functions(canvas, rect_id, text_id, orig_color, orig_fg):
                def on_enter(event):
                    canvas.itemconfig(rect_id, fill=palette['button_hover_background'])
                    canvas.itemconfig(text_id, fill=palette['button_hover_text_color'])

                def on_leave(event):
                    canvas.itemconfig(rect_id, fill=orig_color)
                    canvas.itemconfig(text_id, fill=orig_fg)

                return on_enter, on_leave

            on_enter, on_leave = create_hover_functions(btn_canvas, rect_id, text_id, original_bg, fg_color)
            btn_canvas.bind("<Enter>", on_enter)
            btn_canvas.bind("<Leave>", on_leave)

        # Add status info at the bottom of the controls
        status_frame = tk.Frame(action_frame, bg=palette['background_4'], relief=tk.SUNKEN, bd=1)
        status_frame.pack(fill=tk.X, pady=(15, 0), padx=5)  # Reduced top padding

        status_title = tk.Label(status_frame, text="📊 Circuit Status",
                               font=('Arial', 10, 'bold'), fg=palette['circuit_status_title_color'], bg=palette['background_4'])
        status_title.pack(pady=(5, 3))

        # Gates count
        self.gates_count_label = tk.Label(status_frame, text=f"Gates: {len(self.placed_gates)}",
                                         font=('Arial', 9), fg=palette['gates_counter_color'], bg=palette['background_4'])
        self.gates_count_label.pack(pady=2)

        # Qubits info
        self.qubits_info_label = tk.Label(status_frame, text=f"Qubits: {self.num_qubits}",
                                         font=('Arial', 9), fg=palette['used_gates_counter_color'], bg=palette['background_4'])
        self.qubits_info_label.pack(pady=(0, 5))


    def open_3d_visualizer(self):
        """Open the 3D quantum state visualizer window"""
        try:
            # Check if there are any gates to visualize
            if not self.placed_gates:
                self.show_custom_dialog("3D Visualizer", "Add some gates to your circuit first to see the 3D visualization!", "info")
                self.play_sound('error', self.play_error_sound_fallback)
                return

            # Play sound for button click
            self.play_sound('click')

            # Create the quantum circuit
            qc = QuantumCircuit(self.num_qubits)
            self.set_initial_state(qc)

            # Apply gates
            for gate, qubits in self.placed_gates:
                try:
                    if gate == 'H' and len(qubits) == 1:
                        qc.h(qubits[0])
                    elif gate == 'X' and len(qubits) == 1:
                        qc.x(qubits[0])
                    elif gate == 'Y' and len(qubits) == 1:
                        qc.y(qubits[0])
                    elif gate == 'Z' and len(qubits) == 1:
                        qc.z(qubits[0])
                    elif gate == 'S' and len(qubits) == 1:
                        qc.s(qubits[0])
                    elif gate == 'T' and len(qubits) == 1:
                        qc.t(qubits[0])
                    elif gate == 'CNOT' and len(qubits) == 2:
                        qc.cx(qubits[0], qubits[1])
                    elif gate == 'CZ' and len(qubits) == 2:
                        qc.cz(qubits[0], qubits[1])
                    elif gate == 'Toffoli' and len(qubits) == 3:
                        qc.ccx(qubits[0], qubits[1], qubits[2])
                except Exception as gate_error:
                    print(f"Error applying gate {gate}: {str(gate_error)}")

            # Get the final state
            final_state = Statevector(qc)

            # Create and show the 3D visualization window
            self.show_3d_visualization(final_state)

        except ImportError as ie:
            self.show_custom_dialog("Import Error",
                f"Missing required packages for 3D visualization.\n\n"
                f"Please install: pip install matplotlib\n"
                f"Error: {str(ie)}", "error")
            self.play_sound('error', self.play_error_sound_fallback)
        except Exception as e:
            self.show_custom_dialog("3D Visualizer Error",
                f"Error creating 3D visualization:\n{str(e)}", "error")
            self.play_sound('error', self.play_error_sound_fallback)

    def show_custom_dialog(self, title, message, dialog_type="info"):
        """Show a custom dialog with the same background as the main window"""
        dialog = tk.Toplevel(self.root)
        dialog.title(title)
        dialog.configure(bg=palette['background'])

        # Make dialog fullscreen-compatible and always on top
        dialog.overrideredirect(True)
        dialog.attributes('-topmost', True)

        # Calculate relative sizing
        dialog_width = int(self.screen_width * 0.3)
        dialog_height = int(self.screen_height * 0.25)
        x = (self.screen_width - dialog_width) // 2
        y = (self.screen_height - dialog_height) // 2
        dialog.geometry(f"{dialog_width}x{dialog_height}+{x}+{y}")

        # Make dialog modal
        dialog.transient(self.root)
        dialog.grab_set()
        dialog.focus_force()  # Force focus to dialog

        # Add a border since overrideredirect removes window decorations
        border_frame = tk.Frame(dialog, bg=palette['main_menu_button_text_color'], bd=2, relief=tk.RAISED)
        border_frame.pack(fill=tk.BOTH, expand=True)

        # Main frame inside border
        main_frame = tk.Frame(border_frame, bg=palette['background_3'], relief=tk.FLAT, bd=0)
        main_frame.pack(fill=tk.BOTH, expand=True, padx=2, pady=2)

        # Add title bar since we removed window decorations
        title_bar = tk.Frame(main_frame, bg=palette['background_4'], height=int(self.screen_height * 0.03))
        title_bar.pack(fill=tk.X)
        title_bar.pack_propagate(False)

        # Title in title bar
        title_font_size = max(10, int(self.screen_width * 0.008))
        title_bar_label = tk.Label(title_bar, text=f"● {title}",
                                font=('Arial', title_font_size, 'bold'),
                                fg=palette['title_color'], bg=palette['background_4'])
        title_bar_label.pack(side=tk.LEFT, padx=int(self.screen_width * 0.008), pady=int(self.screen_height * 0.005))
<<<<<<< HEAD

        # Close button in title bar
        close_btn_font_size = max(8, int(self.screen_width * 0.006))
        close_title_btn = tk.Button(title_bar, text="✕",
                                command=dialog.destroy,
                                font=('Arial', close_btn_font_size, 'bold'),
                                bg=palette['background_4'], fg=palette['title_color'],
                                padx=int(self.screen_width * 0.005),
                                pady=0,
                                cursor='hand2', relief=tk.FLAT, bd=0)
        close_title_btn.pack(side=tk.RIGHT, padx=int(self.screen_width * 0.005))

=======
        
        # Close button in title bar using canvas for macOS compatibility
        close_btn_font_size = max(8, int(self.screen_width * 0.006))
        self.create_canvas_dialog_button(title_bar, "✕", dialog.destroy, 30, 25, 
                                       palette['background_4'], palette['title_color'])
        
>>>>>>> e23926f4
        # Content area
        content_frame = tk.Frame(main_frame, bg=palette['background_3'])
        content_frame.pack(fill=tk.BOTH, expand=True, padx=int(self.screen_width * 0.01), pady=int(self.screen_height * 0.01))

        # Icon and message
        icon_map = {"info": "ℹ️", "warning": "⚠️", "error": "❌", "success": "✅"}
        icon = icon_map.get(dialog_type, "ℹ️")

        # Icon and title together
        header_font_size = max(12, int(self.screen_width * 0.01))
        header_label = tk.Label(content_frame, text=f"{icon} {title}",
                            font=('Arial', header_font_size, 'bold'),
                            fg=palette['title_color'], bg=palette['background_3'])
        header_label.pack(pady=(int(self.screen_height * 0.01), int(self.screen_height * 0.008)))

        # Message
        message_font_size = max(10, int(self.screen_width * 0.008))
        message_label = tk.Label(content_frame, text=message,
                                font=('Arial', message_font_size),
                                fg=palette['subtitle_color'], bg=palette['background_3'],
                                wraplength=int(dialog_width * 0.8), justify=tk.CENTER)
        message_label.pack(pady=int(self.screen_height * 0.01))

        # Button frame
        button_frame = tk.Frame(content_frame, bg=palette['background_3'])
        button_frame.pack(pady=(int(self.screen_height * 0.015), int(self.screen_height * 0.01)))
<<<<<<< HEAD

        # OK button with relative sizing
        button_font_size = max(9, int(self.screen_width * 0.007))
        ok_button = tk.Button(button_frame, text="OK",
                            command=dialog.destroy,
                            font=('Arial', button_font_size, 'bold'),
                            bg=palette['background_4'], fg=palette['main_menu_button_text_color'],
                            padx=int(self.screen_width * 0.015),
                            pady=int(self.screen_height * 0.008),
                            cursor='hand2', relief=tk.RAISED, bd=2)
        ok_button.pack()

        # Hover effects
        def on_enter(event):
            ok_button.configure(bg=palette['main_menu_button_text_color'], fg=palette['background_black'])
        def on_leave(event):
            ok_button.configure(bg=palette['background_4'], fg=palette['main_menu_button_text_color'])

        ok_button.bind("<Enter>", on_enter)
        ok_button.bind("<Leave>", on_leave)

        # Hover effects for title bar close button
        def on_close_enter(event):
            close_title_btn.configure(bg=palette['background_black'], fg='#ff4444')
        def on_close_leave(event):
            close_title_btn.configure(bg=palette['background_4'], fg=palette['title_color'])

        close_title_btn.bind("<Enter>", on_close_enter)
        close_title_btn.bind("<Leave>", on_close_leave)

=======
        
        # OK button using canvas for macOS compatibility
        button_font_size = max(9, int(self.screen_width * 0.007))
        self.create_canvas_dialog_button(button_frame, "OK", dialog.destroy, 120, 40, 
                                       palette['background_4'], palette['main_menu_button_text_color'])
        
>>>>>>> e23926f4
        # Make title bar draggable (optional)
        def start_move(event):
            dialog.x = event.x
            dialog.y = event.y

        def on_move(event):
            deltax = event.x - dialog.x
            deltay = event.y - dialog.y
            x = dialog.winfo_x() + deltax
            y = dialog.winfo_y() + deltay
            dialog.geometry(f"+{x}+{y}")

        title_bar.bind("<Button-1>", start_move)
        title_bar.bind("<B1-Motion>", on_move)
        title_bar_label.bind("<Button-1>", start_move)
        title_bar_label.bind("<B1-Motion>", on_move)

        # Focus handling
        dialog.focus_set()
<<<<<<< HEAD
        ok_button.focus_set()

=======
        
>>>>>>> e23926f4
        # Bind Enter and Escape keys
        dialog.bind('<Return>', lambda e: dialog.destroy())
        dialog.bind('<Escape>', lambda e: dialog.destroy())

        # Wait for dialog to close
        dialog.wait_window()

    def show_3d_visualization(self, state_vector):
        """Show the 3D quantum state visualization in a new window"""
        try:
            # Create a new window for the 3D visualization
            viz_window = tk.Toplevel(self.root)
            viz_window.title("🌐 3D Quantum State Visualizer")
            viz_window.configure(bg=palette['background'])

            # Make visualization window fullscreen-compatible and always on top
            viz_window.overrideredirect(True)
            viz_window.attributes('-topmost', True)

            # Set window size and center it with relative sizing
            window_width = int(self.screen_width * 0.7)
            window_height = int(self.screen_height * 0.8)
            x = (self.screen_width - window_width) // 2
            y = (self.screen_height - window_height) // 2
            viz_window.geometry(f"{window_width}x{window_height}+{x}+{y}")

            # Make window modal and force focus
            viz_window.transient(self.root)
            viz_window.grab_set()
            viz_window.focus_force()

            # Add border since overrideredirect removes window decorations
            border_frame = tk.Frame(viz_window, bg=palette['main_menu_button_text_color'], bd=2, relief=tk.RAISED)
            border_frame.pack(fill=tk.BOTH, expand=True)

            # Main container inside border
            main_container = tk.Frame(border_frame, bg=palette['background'], relief=tk.FLAT, bd=0)
            main_container.pack(fill=tk.BOTH, expand=True, padx=2, pady=2)

            # Custom title bar since we removed window decorations
            title_bar = tk.Frame(main_container, bg=palette['background_4'], height=int(self.screen_height * 0.04))
            title_bar.pack(fill=tk.X)
            title_bar.pack_propagate(False)

            # Title in title bar with relative font size
            title_font_size = max(12, int(self.screen_width * 0.01))
            title_bar_label = tk.Label(title_bar, text="🌐 3D Quantum State Visualizer",
                                    font=('Arial', title_font_size, 'bold'),
                                    fg=palette['3D_visualizer_title_color'], bg=palette['background_4'])
            title_bar_label.pack(side=tk.LEFT, padx=int(self.screen_width * 0.01), pady=int(self.screen_height * 0.008))

            # Close button in title bar using canvas for macOS compatibility
            close_btn_font_size = max(10, int(self.screen_width * 0.008))
<<<<<<< HEAD
            close_title_btn = tk.Button(title_bar, text="✕ Close",
                                    command=viz_window.destroy,
                                    font=('Arial', close_btn_font_size, 'bold'),
                                    bg=palette['background_4'], fg=palette['title_color'],
                                    padx=int(self.screen_width * 0.008),
                                    pady=int(self.screen_height * 0.004),
                                    cursor='hand2', relief=tk.FLAT, bd=0)
            close_title_btn.pack(side=tk.RIGHT, padx=int(self.screen_width * 0.01))
=======
            self.create_canvas_dialog_button(title_bar, "✕ Close", viz_window.destroy, 80, 30, 
                                           palette['background_4'], palette['title_color'])
>>>>>>> e23926f4

            # Info panel with relative sizing
            info_frame = tk.Frame(main_container, bg=palette['background_3'], relief=tk.RAISED, bd=1)
            info_frame.pack(fill=tk.X, padx=int(window_width * 0.02), pady=int(window_height * 0.01))

            info_font_size = max(10, int(self.screen_width * 0.008))
            info_text = tk.Label(info_frame,
                text=f"Circuit: {self.num_qubits} qubits, {len(self.placed_gates)} gates | "
                    f"Gates: {[gate for gate, _ in self.placed_gates]}",
                font=('Arial', info_font_size), fg=palette['info_panel_text_color'], bg=palette['background_3'])
            info_text.pack(pady=int(window_height * 0.01))

            # Visualization container with relative sizing
            viz_container = tk.Frame(main_container, bg=palette['background'], relief=tk.SUNKEN, bd=3)
            viz_container.pack(fill=tk.BOTH, expand=True,
                            padx=int(window_width * 0.02),
                            pady=int(window_height * 0.01))

            # Create matplotlib figure with dark theme
            plt.style.use('dark_background')

            # Choose visualization based on number of qubits
            if self.num_qubits == 1:
                # For single qubit, show Bloch sphere
                try:
                    fig = plot_bloch_multivector(state_vector)
                    fig.suptitle('Single Qubit Bloch Sphere Visualization',
                            fontsize=max(14, int(self.screen_width * 0.012)),
                            color=palette['sphere_visualization_color'], fontweight='bold')
                except Exception as bloch_error:
                    print(f"Bloch sphere error: {bloch_error}")
                    # Fallback to qsphere if bloch sphere fails
                    fig = plot_state_qsphere(state_vector)
                    fig.suptitle('Single Qubit Q-Sphere Visualization',
                            fontsize=max(14, int(self.screen_width * 0.012)),
                            color=palette['sphere_visualization_color'], fontweight='bold')

            else:
                # For multiple qubits, show Q-sphere
                fig = plot_state_qsphere(state_vector)
                fig.suptitle(f'{self.num_qubits}-Qubit Q-Sphere Visualization',
                        fontsize=max(14, int(self.screen_width * 0.012)),
                        color=palette['sphere_visualization_color'], fontweight='bold')

            # Customize the plot appearance
            fig.patch.set_facecolor(palette['background'])

            # Make sure all axes have dark background
            for ax in fig.get_axes():
                ax.set_facecolor(palette['background'])
                # Set text colors to be visible on dark background
                ax.tick_params(colors='white')
                ax.xaxis.label.set_color('white')
                ax.yaxis.label.set_color('white')
                if hasattr(ax, 'zaxis'):
                    ax.zaxis.label.set_color('white')

            # Embed the matplotlib figure in tkinter
            canvas = FigureCanvasTkAgg(fig, viz_container)
            canvas.draw()
            canvas.get_tk_widget().pack(fill=tk.BOTH, expand=True,
                                    padx=int(window_width * 0.01),
                                    pady=int(window_height * 0.01))

            # Control buttons at the bottom with relative sizing
            controls_frame = tk.Frame(main_container, bg=palette['background_3'])
            controls_frame.pack(fill=tk.X,
                            padx=int(window_width * 0.02),
                            pady=int(window_height * 0.01))

            # Button styling with relative font sizes
            button_font_size = max(10, int(self.screen_width * 0.008))
            button_padx = int(self.screen_width * 0.012)
            button_pady = int(self.screen_height * 0.008)

<<<<<<< HEAD
            # Save button
            save_btn = tk.Button(controls_frame, text="💾 Save Image",
                            command=lambda: self.save_3d_visualization(fig),
                            font=('Arial', button_font_size, 'bold'),
                            bg=palette['save_image_background'], fg=palette['background_black'],
                            padx=button_padx, pady=button_pady,
                            cursor='hand2', relief=tk.RAISED, bd=2)
            save_btn.pack(side=tk.LEFT, padx=int(window_width * 0.008))

            # Refresh button
            refresh_btn = tk.Button(controls_frame, text="🔄 Refresh",
                                command=lambda: self.refresh_3d_visualization(viz_window, state_vector),
                                font=('Arial', button_font_size, 'bold'),
                                bg=palette['refresh_button_background'], fg=palette['background_black'],
                                padx=button_padx, pady=button_pady,
                                cursor='hand2', relief=tk.RAISED, bd=2)
            refresh_btn.pack(side=tk.LEFT, padx=int(window_width * 0.008))

            # Close button
            close_btn = tk.Button(controls_frame, text="❌ Close",
                                command=viz_window.destroy,
                                font=('Arial', button_font_size, 'bold'),
                                bg=palette['close_button_background'], fg=palette['close_button_text_color'],
                                padx=button_padx, pady=button_pady,
                                cursor='hand2', relief=tk.RAISED, bd=2)
            close_btn.pack(side=tk.RIGHT, padx=int(window_width * 0.008))
=======
            # Save button using canvas for macOS compatibility
            save_canvas = tk.Canvas(controls_frame, width=140, height=35, 
                                  bg=palette['save_image_background'], highlightthickness=0, relief=tk.FLAT, bd=0)
            save_canvas.pack(side=tk.LEFT, padx=int(window_width * 0.008))
            
            save_rect_id = save_canvas.create_rectangle(2, 2, 138, 33, 
                                                      fill=palette['save_image_background'], outline=palette['save_image_background'], width=0)
            save_text_id = save_canvas.create_text(70, 17, text="💾 Save Image",
                                                  font=('Arial', button_font_size, 'bold'), fill=palette['background_black'])
            
            save_canvas.bind("<Button-1>", lambda e: self.save_3d_visualization(fig))
            save_canvas.bind("<Enter>", lambda e: (save_canvas.itemconfig(save_rect_id, fill=palette['button_hover_background']),
                                                  save_canvas.itemconfig(save_text_id, fill=palette['button_hover_text_color'])))
            save_canvas.bind("<Leave>", lambda e: (save_canvas.itemconfig(save_rect_id, fill=palette['save_image_background']),
                                                  save_canvas.itemconfig(save_text_id, fill=palette['background_black'])))
            save_canvas.configure(cursor='hand2')

            # Refresh button using canvas for macOS compatibility
            refresh_canvas = tk.Canvas(controls_frame, width=120, height=35, 
                                     bg=palette['refresh_button_background'], highlightthickness=0, relief=tk.FLAT, bd=0)
            refresh_canvas.pack(side=tk.LEFT, padx=int(window_width * 0.008))
            
            refresh_rect_id = refresh_canvas.create_rectangle(2, 2, 118, 33, 
                                                            fill=palette['refresh_button_background'], outline=palette['refresh_button_background'], width=0)
            refresh_text_id = refresh_canvas.create_text(60, 17, text="🔄 Refresh",
                                                        font=('Arial', button_font_size, 'bold'), fill=palette['background_black'])
            
            refresh_canvas.bind("<Button-1>", lambda e: self.refresh_3d_visualization(viz_window, state_vector))
            refresh_canvas.bind("<Enter>", lambda e: (refresh_canvas.itemconfig(refresh_rect_id, fill=palette['button_hover_background']),
                                                    refresh_canvas.itemconfig(refresh_text_id, fill=palette['button_hover_text_color'])))
            refresh_canvas.bind("<Leave>", lambda e: (refresh_canvas.itemconfig(refresh_rect_id, fill=palette['refresh_button_background']),
                                                    refresh_canvas.itemconfig(refresh_text_id, fill=palette['background_black'])))
            refresh_canvas.configure(cursor='hand2')

            # Close button using canvas for macOS compatibility
            close_canvas = tk.Canvas(controls_frame, width=120, height=35, 
                                   bg=palette['close_button_background'], highlightthickness=0, relief=tk.FLAT, bd=0)
            close_canvas.pack(side=tk.RIGHT, padx=int(window_width * 0.008))
            
            close_rect_id = close_canvas.create_rectangle(2, 2, 118, 33, 
                                                        fill=palette['close_button_background'], outline=palette['close_button_background'], width=0)
            close_text_id = close_canvas.create_text(60, 17, text="❌ Close",
                                                    font=('Arial', button_font_size, 'bold'), fill=palette['close_button_text_color'])
            
            close_canvas.bind("<Button-1>", lambda e: viz_window.destroy())
            close_canvas.bind("<Enter>", lambda e: (close_canvas.itemconfig(close_rect_id, fill=palette['button_hover_background']),
                                                   close_canvas.itemconfig(close_text_id, fill=palette['button_hover_text_color'])))
            close_canvas.bind("<Leave>", lambda e: (close_canvas.itemconfig(close_rect_id, fill=palette['close_button_background']),
                                                   close_canvas.itemconfig(close_text_id, fill=palette['close_button_text_color'])))
            close_canvas.configure(cursor='hand2')
>>>>>>> e23926f4

            # State information panel with relative sizing
            state_info_frame = tk.Frame(main_container, bg=palette['background_3'], relief=tk.RAISED, bd=1)
            state_info_frame.pack(fill=tk.X,
                                padx=int(window_width * 0.02),
                                pady=(0, int(window_height * 0.015)))

            # Calculate and display state information
            state_data = state_vector.data
            entangled = self.is_state_entangled(state_vector) if self.num_qubits > 1 else False

            info_text = f"🔬 State Analysis: "
            if entangled:
                info_text += "Entangled state detected! "
            else:
                info_text += "Separable state. "

            # Count significant amplitudes
            significant_states = sum(1 for amp in state_data if abs(amp) > 0.001)
            info_text += f"Active basis states: {significant_states}/{2**self.num_qubits}"

            state_font_size = max(10, int(self.screen_width * 0.008))
            state_label = tk.Label(state_info_frame, text=info_text,
                                font=('Arial', state_font_size),
                                fg='#ffffff', bg=palette['background_3'])
            state_label.pack(pady=int(window_height * 0.01))

            # Make title bar draggable
            def start_move(event):
                viz_window.x = event.x
                viz_window.y = event.y

            def on_move(event):
                deltax = event.x - viz_window.x
                deltay = event.y - viz_window.y
                x = viz_window.winfo_x() + deltax
                y = viz_window.winfo_y() + deltay
                viz_window.geometry(f"+{x}+{y}")

            title_bar.bind("<Button-1>", start_move)
            title_bar.bind("<B1-Motion>", on_move)
            title_bar_label.bind("<Button-1>", start_move)
            title_bar_label.bind("<B1-Motion>", on_move)

            # Bind Escape key to close
            viz_window.bind('<Escape>', lambda e: viz_window.destroy())

            # Play success sound
            self.play_sound('success', self.play_success_sound_fallback)

        except Exception as e:
            self.show_custom_dialog("Visualization Error", f"Error creating 3D visualization:\n{str(e)}", "error")
            self.play_sound('error', self.play_error_sound_fallback)
            print(f"Full visualization error: {e}")
            import traceback
            traceback.print_exc()

    def is_state_entangled(self, state_vector):
        """Simple check for entanglement (for educational purposes)"""
        try:
            if self.num_qubits != 2:
                return False  # Simple check only for 2 qubits

            # For a 2-qubit state to be separable, it should be expressible as |a⟩⊗|b⟩
            # This is a simplified check
            state_data = state_vector.data

            # Check if the state can be written as a product state
            # |00⟩ + |11⟩ (Bell state) would be entangled
            # |00⟩ or |01⟩ or |10⟩ or |11⟩ would be separable

            # Count non-zero amplitudes
            non_zero_count = sum(1 for amp in state_data if abs(amp) > 0.001)

            # If more than one basis state has significant amplitude, might be entangled
            # This is a very simplified check
            return non_zero_count > 1 and not (abs(state_data[0]) > 0.99 or abs(state_data[1]) > 0.99 or
                                             abs(state_data[2]) > 0.99 or abs(state_data[3]) > 0.99)
        except:
            return False

    def save_3d_visualization(self, fig):
        """Save the 3D visualization as an image"""
        try:
            from tkinter import filedialog

            filename = filedialog.asksaveasfilename(
                defaultextension=".png",
                filetypes=[("PNG files", "*.png"), ("PDF files", "*.pdf"), ("SVG files", "*.svg")],
                title="Save 3D Visualization"
            )

            if filename:
                fig.savefig(filename, dpi=300, bbox_inches='tight',
                        facecolor=palette['background'], edgecolor='none')
                self.show_custom_dialog("Success", f"Visualization saved as {filename}", "success")
                self.play_sound('success', self.play_success_sound_fallback)

        except Exception as e:
            self.show_custom_dialog("Save Error", f"Error saving visualization:\n{str(e)}", "error")
            self.play_sound('error', self.play_error_sound_fallback)

    def refresh_3d_visualization(self, viz_window, state_vector):
        """Refresh the 3D visualization"""
        try:
            # Close current window and reopen with updated state
            viz_window.destroy()
            self.open_3d_visualizer()
        except Exception as e:
            self.show_custom_dialog("Refresh Error", f"Error refreshing visualization:\n{str(e)}", "error")


    def setup_results_area(self, parent):
        """Setup the results display area on the right side"""
        # Enhanced title
        results_title = tk.Label(parent, text="📊 Quantum State Analysis",
                                font=('Arial', 14, 'bold'), fg=palette['state_analysis_title_color'], bg=palette['background_3'])
        results_title.pack(pady=(10, 15))

        # Results container with styling
        results_container = tk.Frame(parent, bg=palette['background'], relief=tk.SUNKEN, bd=3)
        results_container.pack(fill=tk.BOTH, expand=True, padx=10, pady=(0, 10))

        # Enhanced results text with scrollbar
        text_frame = tk.Frame(results_container, bg=palette['background'])
        text_frame.pack(fill=tk.BOTH, expand=True, padx=5, pady=5)

        self.results_text = tk.Text(text_frame, width=40,  # Fixed width for right panel
                                   font=('Consolas', 9), bg=palette['background_2'], fg=palette['results_text_color'],
                                   relief=tk.FLAT, bd=0, insertbackground=palette['results_background'],
                                   selectbackground=palette['results_select_background'], selectforeground=palette['background_black'],
                                   wrap=tk.WORD)

        # Add scrollbar
        scrollbar = tk.Scrollbar(text_frame, orient=tk.VERTICAL, command=self.results_text.yview,
                                bg=palette['background_4'], troughcolor=palette['background'], activebackground=palette['scrollbar_active_background'])
        self.results_text.configure(yscrollcommand=scrollbar.set)

        self.results_text.pack(side=tk.LEFT, fill=tk.BOTH, expand=True)
        scrollbar.pack(side=tk.RIGHT, fill=tk.Y)

        # Initial message
        self.results_text.insert(tk.END, "🌟 Welcome to Quantum Circuit Sandbox!\n\n")
        self.results_text.insert(tk.END, "Build your circuit and click 'Run Circuit' to see the results.\n\n")
        self.results_text.insert(tk.END, "📝 Instructions:\n")
        self.results_text.insert(tk.END, "1. Select gates from the palette\n")
        self.results_text.insert(tk.END, "2. Configure qubits and initial states\n")
        self.results_text.insert(tk.END, "3. Run your circuit to see quantum state analysis\n")
        self.results_text.configure(state=tk.DISABLED)

    def setup_single_gate_controls(self, parent):
        """Setup single-qubit gate controls with centered 2x3 grid layout using relative sizing"""
        # Create a frame that works with ttk parent
        container = tk.Frame(parent)
        container.configure(bg=palette['background_3'])
        container.pack(fill=tk.BOTH, expand=True, padx=10, pady=10)

        # Target qubit selection at top with relative sizing
        qubit_frame = tk.Frame(container, bg=palette['background_4'], relief=tk.RAISED, bd=1)
        qubit_frame.place(relx=0.5, rely=0.05, relwidth=1, relheight=0.1, anchor='center')

        # Relative font size for qubit selection
        qubit_label_font = max(9, int(self.screen_width * 0.008))
        tk.Label(qubit_frame, text="🎯 Target Qubit:",
                font=('Arial', qubit_label_font, 'bold'),
                fg=palette['target_qubit_title_color'], bg=palette['background_4']).place(
                    relx=0.05, rely=0.5, anchor='w')

        self.target_qubit_var = tk.IntVar(value=0)
        combo_font = max(8, int(self.screen_width * 0.007))
        self.target_qubit_combo = ttk.Combobox(qubit_frame, textvariable=self.target_qubit_var,
                                            values=list(range(self.num_qubits)), state="readonly",
                                            font=('Arial', combo_font), width=max(3, int(self.screen_width * 0.004)))
        self.target_qubit_combo.place(relx=0.3, rely=0.5, anchor='w')

        # Gate buttons section title
        title_font_size = max(10, int(self.screen_width * 0.009))
        gates_title = tk.Label(container, text="Single-Qubit Gates:",
                            font=('Arial', title_font_size, 'bold'),
                            fg=palette['single_qubit_gates_title_color'], bg=palette['background_3'])
        gates_title.place(relx=0.5, rely=0.25, anchor='center')

        # Gate data
        gate_colors = {
            'H': palette['H_color'], 'X': palette['X_color'], 'Y': palette['Y_color'],
            'Z': palette['Z_color'], 'S': palette['S_color'], 'T': palette['T_color']
        }

        gate_descriptions = {
            'H': 'Hadamard',
            'X': 'Pauli-X',
            'Y': 'Pauli-Y',
            'Z': 'Pauli-Z',
            'S': 'S Gate',
            'T': 'T Gate'
        }

        single_gates = ['H', 'X', 'Y', 'Z', 'S', 'T']

        # Calculate relative font sizes
        button_font_size = max(10, int(self.screen_width * 0.009))
        desc_font_size = max(7, int(self.screen_width * 0.0055))

        # Create 2x3 grid with relative positioning
        button_positions = [
            # Row 1: H, X, Y
            (0.15, 0.45), (0.5, 0.45), (0.85, 0.45),
            # Row 2: Z, S, T
            (0.15, 0.83), (0.5, 0.83), (0.85, 0.83)
        ]

        for i, gate in enumerate(single_gates):
            color = gate_colors.get(gate, '#ffffff')
            description = gate_descriptions.get(gate, '')
            relx, rely = button_positions[i]

            # Create button container with relative positioning
            btn_container = tk.Frame(container, bg=palette['background_4'], relief=tk.RAISED, bd=1)
            btn_container.place(relx=relx, rely=rely, relwidth=0.25, relheight=0.3, anchor='center')

            # Canvas button with relative dimensions
            btn_canvas = tk.Canvas(btn_container, highlightthickness=0, bd=0, bg=color)
            btn_canvas.place(relx=0.5, rely=0.4, relwidth=0.8, relheight=0.7, anchor='center')
            
            # Create button background and text
            def draw_button(event=None, canvas=btn_canvas, gate_color=color, gate_text=gate):
                canvas.delete("all")
                width = canvas.winfo_width()
                height = canvas.winfo_height()
                if width > 1 and height > 1:  # Only draw if we have valid dimensions
                    canvas.create_rectangle(0, 0, width, height, fill=gate_color, outline=gate_color, tags="bg")
                    canvas.create_text(width//2, height//2, text=gate_text, 
                                     font=('Arial', button_font_size, 'bold'),
                                     fill=palette['background_black'], tags="text")
            
            # Bind configure event to redraw when size changes
            btn_canvas.bind('<Configure>', draw_button)
            # Initial draw after the widget is mapped
            btn_canvas.after(10, draw_button)
            
            # Click handler
            def on_button_click(event, g=gate):
                self.add_single_gate(g)
            
            # Hover effects
            def on_enter(event, canvas=btn_canvas, gate_color=color):
                canvas.delete("bg")
                width = canvas.winfo_width()
                height = canvas.winfo_height()
                if width > 1 and height > 1:
                    canvas.create_rectangle(0, 0, width, height, fill=palette['button_hover_background'], outline=palette['button_hover_background'], tags="bg")
                canvas.configure(cursor='hand2')
                canvas.tag_lower("bg")
            
            def on_leave(event, canvas=btn_canvas, gate_color=color):
                canvas.delete("bg")
                width = canvas.winfo_width()
                height = canvas.winfo_height()
                if width > 1 and height > 1:
                    canvas.create_rectangle(0, 0, width, height, fill=gate_color, outline=gate_color, tags="bg")
                canvas.configure(cursor='')
                canvas.tag_lower("bg")
            
            # Bind events
            btn_canvas.bind("<Button-1>", on_button_click)
            btn_canvas.bind("<Enter>", on_enter)
            btn_canvas.bind("<Leave>", on_leave)

            # Description label with relative positioning
            desc_label = tk.Label(btn_container, text=description,
                                font=('Arial', desc_font_size),
                                fg=palette['gate_description_color'], bg=palette['background_4'])
            desc_label.place(relx=0.5, rely=0.87, anchor='center')

    def setup_multi_gate_controls(self, parent):
        """Setup multi-qubit gate controls with enhanced styling"""
        # Create a frame that works with ttk parent
        container = tk.Frame(parent)
        container.configure(bg=palette['background_3'])
        container.pack(fill=tk.BOTH, expand=True, padx=10, pady=10)

        # Title
        title_label = tk.Label(container, text="Multi-Qubit Gates:",
                              font=('Arial', 12, 'bold'), fg=palette['multi_qubit_gates_title_color'], bg=palette['background_3'])
        title_label.pack(pady=(0, 10))

        # CNOT Gate section with compact layout
        cnot_frame = tk.Frame(container, bg=palette['background_4'], relief=tk.RAISED, bd=2)
        cnot_frame.pack(fill=tk.X, pady=3, ipady=10)

        cnot_title = tk.Label(cnot_frame, text="🔗 CNOT Gate",
                            font=('Arial', 10, 'bold'), fg=palette['CNOT_gate_title_color'], bg=palette['background_4'])
        cnot_title.pack(pady=(3, 5))

        cnot_controls = tk.Frame(cnot_frame, bg=palette['background_4'])
        cnot_controls.pack()

        # CNOT Controls in compact layout
        tk.Label(cnot_controls, text="Control:", font=('Arial', 9),
                fg='#ffffff', bg=palette['background_4']).pack(side=tk.LEFT, padx=(5, 2))

        self.cnot_control_var = tk.IntVar(value=0)
        self.cnot_control_combo = ttk.Combobox(cnot_controls, textvariable=self.cnot_control_var,
                                            values=list(range(self.num_qubits)), state="readonly",
                                            font=('Arial', 9), width=3)
        self.cnot_control_combo.pack(side=tk.LEFT, padx=2)

        tk.Label(cnot_controls, text="T:", font=('Arial', 9),
                fg='#ffffff', bg=palette['background_4']).pack(side=tk.LEFT, padx=(5, 2))

        self.cnot_target_var = tk.IntVar(value=1 if self.num_qubits > 1 else 0)
        self.cnot_target_combo = ttk.Combobox(cnot_controls, textvariable=self.cnot_target_var,
                                            values=list(range(self.num_qubits)), state="readonly",
                                            font=('Arial', 9), width=3)
        self.cnot_target_combo.pack(side=tk.LEFT, padx=2)

        # CNOT button
        cnot_canvas = tk.Canvas(cnot_controls, highlightthickness=0, bd=0, width=60, height=30)
        cnot_canvas.pack(side=tk.LEFT, padx=8)
        
        # Draw CNOT button
        cnot_canvas.create_rectangle(0, 0, 60, 30, fill=palette['CNOT_gate_title_color'], outline='#2b3340', tags="bg")
        cnot_canvas.create_text(30, 15, text="Add", 
                              font=('Arial', 9, 'bold'),
                              fill=palette['background_black'], tags="text")
        
        def on_cnot_click(event):
            self.add_cnot_gate()
        
        def on_cnot_enter(event):
            cnot_canvas.itemconfig("bg", fill=palette['button_hover_background'])
            cnot_canvas.configure(cursor='hand2')
        
        def on_cnot_leave(event):
            cnot_canvas.itemconfig("bg", fill=palette['CNOT_gate_title_color'])
            cnot_canvas.configure(cursor='')
        
        cnot_canvas.bind("<Button-1>", on_cnot_click)
        cnot_canvas.bind("<Enter>", on_cnot_enter)
        cnot_canvas.bind("<Leave>", on_cnot_leave)

        # CZ Gate section with compact layout
        cz_frame = tk.Frame(container, bg=palette['background_4'], relief=tk.RAISED, bd=2)
        cz_frame.pack(fill=tk.X, pady=3, ipady=10)

        cz_title = tk.Label(cz_frame, text="⭐ CZ Gate",
                           font=('Arial', 10, 'bold'), fg=palette['CZ_gate_title_color'], bg=palette['background_4'])
        cz_title.pack(pady=(3, 5))

        cz_controls = tk.Frame(cz_frame, bg=palette['background_4'])
        cz_controls.pack()

        # CZ Controls in compact layout
        tk.Label(cz_controls, text="Control:", font=('Arial', 9),
                fg='#ffffff', bg=palette['background_4']).pack(side=tk.LEFT, padx=(5, 2))

        self.cz_control_var = tk.IntVar(value=0)
        self.cz_control_combo = ttk.Combobox(cz_controls, textvariable=self.cz_control_var,
                                           values=list(range(self.num_qubits)), state="readonly",
                                           font=('Arial', 9), width=3)
        self.cz_control_combo.pack(side=tk.LEFT, padx=2)

        tk.Label(cz_controls, text="Target:", font=('Arial', 9),
                fg='#ffffff', bg=palette['background_4']).pack(side=tk.LEFT, padx=(5, 2))

        self.cz_target_var = tk.IntVar(value=1 if self.num_qubits > 1 else 0)
        self.cz_target_combo = ttk.Combobox(cz_controls, textvariable=self.cz_target_var,
                                          values=list(range(self.num_qubits)), state="readonly",
                                          font=('Arial', 9), width=3)
        self.cz_target_combo.pack(side=tk.LEFT, padx=2)

        # CZ button
        cz_canvas = tk.Canvas(cz_controls, highlightthickness=0, bd=0, width=60, height=30)
        cz_canvas.pack(side=tk.LEFT, padx=8)
        
        # Draw CZ button
        cz_canvas.create_rectangle(0, 0, 60, 30, fill=palette['CZ_gate_title_color'], outline='#2b3340', tags="bg")
        cz_canvas.create_text(30, 15, text="Add", 
                            font=('Arial', 9, 'bold'),
                            fill=palette['background_black'], tags="text")
        
        def on_cz_click(event):
            self.add_cz_gate()
        
        def on_cz_enter(event):
            cz_canvas.itemconfig("bg", fill=palette['button_hover_background'])
            cz_canvas.configure(cursor='hand2')
        
        def on_cz_leave(event):
            cz_canvas.itemconfig("bg", fill=palette['CZ_gate_title_color'])
            cz_canvas.configure(cursor='')
        
        cz_canvas.bind("<Button-1>", on_cz_click)
        cz_canvas.bind("<Enter>", on_cz_enter)
        cz_canvas.bind("<Leave>", on_cz_leave)

        # Toffoli Gate section (only show if 3+ qubits) with compact layout
        if self.num_qubits >= 3:
            toffoli_frame = tk.Frame(container, bg=palette['background_4'], relief=tk.RAISED, bd=2)
            toffoli_frame.pack(fill=tk.X, pady=3, ipady=10)

            toffoli_title = tk.Label(toffoli_frame, text="🎯 Toffoli Gate",
                                   font=('Arial', 10, 'bold'), fg=palette['toffoli_gate_title_color'], bg=palette['background_4'])
            toffoli_title.pack(pady=(3, 5))

            toffoli_controls = tk.Frame(toffoli_frame, bg=palette['background_4'])
            toffoli_controls.pack()

            # Toffoli Controls in compact layout
            tk.Label(toffoli_controls, text="C1:", font=('Arial', 9),
                    fg='#ffffff', bg=palette['background_4']).pack(side=tk.LEFT, padx=(3, 1))

            self.toffoli_c1_var = tk.IntVar(value=0)
            self.toffoli_c1_combo = ttk.Combobox(toffoli_controls, textvariable=self.toffoli_c1_var,
                                               values=list(range(self.num_qubits)), state="readonly",
                                               font=('Arial', 8), width=2)
            self.toffoli_c1_combo.pack(side=tk.LEFT, padx=1)

            tk.Label(toffoli_controls, text="C2:", font=('Arial', 9),
                    fg='#ffffff', bg=palette['background_4']).pack(side=tk.LEFT, padx=(3, 1))

            self.toffoli_c2_var = tk.IntVar(value=1)
            self.toffoli_c2_combo = ttk.Combobox(toffoli_controls, textvariable=self.toffoli_c2_var,
                                               values=list(range(self.num_qubits)), state="readonly",
                                               font=('Arial', 8), width=2)
            self.toffoli_c2_combo.pack(side=tk.LEFT, padx=1)

            tk.Label(toffoli_controls, text="Target:", font=('Arial', 9),
                    fg='#ffffff', bg=palette['background_4']).pack(side=tk.LEFT, padx=(3, 1))

            self.toffoli_target_var = tk.IntVar(value=2)
            self.toffoli_target_combo = ttk.Combobox(toffoli_controls, textvariable=self.toffoli_target_var,
                                                   values=list(range(self.num_qubits)), state="readonly",
                                                   font=('Arial', 8), width=2)
            self.toffoli_target_combo.pack(side=tk.LEFT, padx=1)

            # Toffoli button using canvas for macOS compatibility
            toffoli_canvas = tk.Canvas(toffoli_controls, width=50, height=25, 
                                     bg=palette['toffoli_add_button_background'], highlightthickness=0, relief=tk.FLAT, bd=0)
            toffoli_canvas.pack(side=tk.LEFT, padx=5)
            
            toffoli_rect_id = toffoli_canvas.create_rectangle(2, 2, 48, 23, 
                                                            fill=palette['toffoli_add_button_background'], outline=palette['toffoli_add_button_background'], width=0)
            toffoli_text_id = toffoli_canvas.create_text(25, 12, text="Add",
                                                        font=('Arial', 9, 'bold'), fill=palette['background_black'])
            
            toffoli_canvas.bind("<Button-1>", lambda e: self.add_toffoli_gate())
            toffoli_canvas.bind("<Enter>", lambda e: (toffoli_canvas.itemconfig(toffoli_rect_id, fill=palette['button_hover_background']),
                                                    toffoli_canvas.itemconfig(toffoli_text_id, fill=palette['button_hover_text_color'])))
            toffoli_canvas.bind("<Leave>", lambda e: (toffoli_canvas.itemconfig(toffoli_rect_id, fill=palette['toffoli_add_button_background']),
                                                    toffoli_canvas.itemconfig(toffoli_text_id, fill=palette['background_black'])))
            toffoli_canvas.configure(cursor='hand2')

    def setup_gate_panel(self, parent):
        """Setup the gate selection panel"""
        gate_frame = tk.Frame(parent, bg=palette['background_3'])
        gate_frame.pack(fill=tk.X, padx=20, pady=10)

        tk.Label(gate_frame, text="Available Gates:",
                font=('Arial', 12, 'bold'), fg=palette['available_gates_title_color'], bg=palette['background_3']).pack(anchor=tk.W)

        # Gate buttons and qubit selection
        buttons_frame = tk.Frame(gate_frame, bg=palette['background_3'])
        buttons_frame.pack(fill=tk.X, pady=5)

        # Qubit selection for single-qubit gates
        qubit_select_frame = tk.Frame(buttons_frame, bg=palette['background_3'])
        qubit_select_frame.pack(side=tk.LEFT, padx=(0, 20))

        tk.Label(qubit_select_frame, text="Target Qubit:",
                font=('Arial', 10), fg=palette['target_qubit_title_color'], bg=palette['background_3']).pack()

        self.target_qubit_var = tk.IntVar(value=0)
        self.target_qubit_combo = ttk.Combobox(qubit_select_frame, textvariable=self.target_qubit_var,
                                            values=list(range(self.num_qubits)), state="readonly",
                                            font=('Arial', 10), width=5)
        self.target_qubit_combo.pack()

        # Single-qubit gates
        single_gates_frame = tk.Frame(buttons_frame, bg=palette['background_3'])
        single_gates_frame.pack(side=tk.LEFT, padx=10)

        tk.Label(single_gates_frame, text="Single-Qubit Gates:",
                font=('Arial', 10), fg=palette['single_qubit_gates_title_color'], bg=palette['background_3']).pack()

        single_gates_buttons = tk.Frame(single_gates_frame, bg=palette['background_3'])
        single_gates_buttons.pack()

        gate_colors = {
            'H': palette['H_color'], 'X': palette['X_color'], 'Y': palette['Y_color'],
            'Z': palette['Z_color'], 'S': palette['S_color'], 'T': palette['T_color']
        }

        single_gates = ['H', 'X', 'Y', 'Z', 'S', 'T']
        for gate in single_gates:
            color = gate_colors.get(gate, '#ffffff')
            
            # Create canvas-based gate button for macOS compatibility
            gate_canvas = tk.Canvas(single_gates_buttons, width=50, height=30, 
                                  bg=color, highlightthickness=0, relief=tk.FLAT, bd=0)
            gate_canvas.pack(side=tk.LEFT, padx=2, pady=2)
            
            gate_rect_id = gate_canvas.create_rectangle(2, 2, 48, 28, 
                                                      fill=color, outline=color, width=0)
            gate_text_id = gate_canvas.create_text(25, 15, text=gate,
                                                  font=('Arial', 10, 'bold'), fill=palette['background_black'])
            
            # Create click handler with proper closure
            def create_gate_handler(g):
                return lambda e: self.add_single_gate(g)
            
            gate_canvas.bind("<Button-1>", create_gate_handler(gate))
            gate_canvas.bind("<Enter>", lambda e, c=gate_canvas, r=gate_rect_id, t=gate_text_id: (
                c.itemconfig(r, fill=palette['button_hover_background']),
                c.itemconfig(t, fill=palette['button_hover_text_color'])))
            gate_canvas.bind("<Leave>", lambda e, c=gate_canvas, r=gate_rect_id, t=gate_text_id, orig_color=color: (
                c.itemconfig(r, fill=orig_color),
                c.itemconfig(t, fill=palette['background_black'])))
            gate_canvas.configure(cursor='hand2')

        # Multi-qubit gates section
        multi_gates_frame = tk.Frame(buttons_frame, bg=palette['background_3'])
        multi_gates_frame.pack(side=tk.LEFT, padx=20)

        tk.Label(multi_gates_frame, text="Multi-Qubit Gates:",
                font=('Arial', 10), fg=palette['multi_qubit_gates_title_color'], bg=palette['background_3']).pack()

        # CNOT controls
        cnot_frame = tk.Frame(multi_gates_frame, bg=palette['background_3'])
        cnot_frame.pack(pady=2)

        tk.Label(cnot_frame, text="CNOT - Control:", font=('Arial', 9),
                fg='#ffffff', bg=palette['background_3']).pack(side=tk.LEFT)

        self.cnot_control_var = tk.IntVar(value=0)
        self.cnot_control_combo = ttk.Combobox(cnot_frame, textvariable=self.cnot_control_var,
                                            values=list(range(self.num_qubits)), state="readonly",
                                            font=('Arial', 9), width=3)
        self.cnot_control_combo.pack(side=tk.LEFT, padx=2)

        tk.Label(cnot_frame, text="Target:", font=('Arial', 9),
                fg='#ffffff', bg=palette['background_3']).pack(side=tk.LEFT, padx=(5, 0))

        self.cnot_target_var = tk.IntVar(value=1 if self.num_qubits > 1 else 0)
        self.cnot_target_combo = ttk.Combobox(cnot_frame, textvariable=self.cnot_target_var,
                                            values=list(range(self.num_qubits)), state="readonly",
                                            font=('Arial', 9), width=3)
        self.cnot_target_combo.pack(side=tk.LEFT, padx=2)

        # CNOT button using canvas for macOS compatibility
        cnot_canvas = tk.Canvas(cnot_frame, width=60, height=30, 
                               bg=palette['CNOT_color'], highlightthickness=0, relief=tk.FLAT, bd=0)
        cnot_canvas.pack(side=tk.LEFT, padx=5)
        
        cnot_rect_id = cnot_canvas.create_rectangle(2, 2, 58, 28, 
                                                  fill=palette['CNOT_color'], outline=palette['CNOT_color'], width=0)
        cnot_text_id = cnot_canvas.create_text(30, 15, text="CNOT",
                                              font=('Arial', 9, 'bold'), fill=palette['background_black'])
        
        cnot_canvas.bind("<Button-1>", lambda e: self.add_cnot_gate())
        cnot_canvas.bind("<Enter>", lambda e: (cnot_canvas.itemconfig(cnot_rect_id, fill=palette['button_hover_background']),
                                              cnot_canvas.itemconfig(cnot_text_id, fill=palette['button_hover_text_color'])))
        cnot_canvas.bind("<Leave>", lambda e: (cnot_canvas.itemconfig(cnot_rect_id, fill=palette['CNOT_color']),
                                              cnot_canvas.itemconfig(cnot_text_id, fill=palette['background_black'])))
        cnot_canvas.configure(cursor='hand2')

        # CZ controls
        cz_frame = tk.Frame(multi_gates_frame, bg=palette['background_3'])
        cz_frame.pack(pady=2)

        tk.Label(cz_frame, text="CZ - Control:", font=('Arial', 9),
                fg='#ffffff', bg=palette['background_3']).pack(side=tk.LEFT)

        self.cz_control_var = tk.IntVar(value=0)
        self.cz_control_combo = ttk.Combobox(cz_frame, textvariable=self.cz_control_var,
                                            values=list(range(self.num_qubits)), state="readonly",
                                            font=('Arial', 9), width=3)
        self.cz_control_combo.pack(side=tk.LEFT, padx=2)

        tk.Label(cz_frame, text="Target:", font=('Arial', 9),
                fg='#ffffff', bg=palette['background_3']).pack(side=tk.LEFT, padx=(5, 0))

        self.cz_target_var = tk.IntVar(value=1 if self.num_qubits > 1 else 0)
        self.cz_target_combo = ttk.Combobox(cz_frame, textvariable=self.cz_target_var,
                                        values=list(range(self.num_qubits)), state="readonly",
                                        font=('Arial', 9), width=3)
        self.cz_target_combo.pack(side=tk.LEFT, padx=2)

        # CZ button using canvas for macOS compatibility
        cz_canvas = tk.Canvas(cz_frame, width=50, height=30, 
                             bg=palette['CZ_gate_title_color'], highlightthickness=0, relief=tk.FLAT, bd=0)
        cz_canvas.pack(side=tk.LEFT, padx=5)
        
        cz_rect_id = cz_canvas.create_rectangle(2, 2, 48, 28, 
                                              fill=palette['CZ_gate_title_color'], outline=palette['CZ_gate_title_color'], width=0)
        cz_text_id = cz_canvas.create_text(25, 15, text="CZ",
                                          font=('Arial', 9, 'bold'), fill=palette['background_black'])
        
        cz_canvas.bind("<Button-1>", lambda e: self.add_cz_gate())
        cz_canvas.bind("<Enter>", lambda e: (cz_canvas.itemconfig(cz_rect_id, fill=palette['button_hover_background']),
                                            cz_canvas.itemconfig(cz_text_id, fill=palette['button_hover_text_color'])))
        cz_canvas.bind("<Leave>", lambda e: (cz_canvas.itemconfig(cz_rect_id, fill=palette['CZ_gate_title_color']),
                                            cz_canvas.itemconfig(cz_text_id, fill=palette['background_black'])))
        cz_canvas.configure(cursor='hand2')

        # Toffoli controls (if 3+ qubits)
        if self.num_qubits >= 3:
            toffoli_frame = tk.Frame(multi_gates_frame, bg=palette['background_3'])
            toffoli_frame.pack(pady=2)

            tk.Label(toffoli_frame, text="Toffoli - C1:", font=('Arial', 9),
                    fg='#ffffff', bg=palette['background_3']).pack(side=tk.LEFT)

            self.toffoli_c1_var = tk.IntVar(value=0)
            self.toffoli_c1_combo = ttk.Combobox(toffoli_frame, textvariable=self.toffoli_c1_var,
                                                values=list(range(self.num_qubits)), state="readonly",
                                                font=('Arial', 9), width=3)
            self.toffoli_c1_combo.pack(side=tk.LEFT, padx=2)

            tk.Label(toffoli_frame, text="C2:", font=('Arial', 9),
                    fg='#ffffff', bg=palette['background_3']).pack(side=tk.LEFT, padx=(5, 0))

            self.toffoli_c2_var = tk.IntVar(value=1)
            self.toffoli_c2_combo = ttk.Combobox(toffoli_frame, textvariable=self.toffoli_c2_var,
                                                values=list(range(self.num_qubits)), state="readonly",
                                                font=('Arial', 9), width=3)
            self.toffoli_c2_combo.pack(side=tk.LEFT, padx=2)

            tk.Label(toffoli_frame, text="T:", font=('Arial', 9),
                    fg='#ffffff', bg=palette['background_3']).pack(side=tk.LEFT, padx=(5, 0))

            self.toffoli_target_var = tk.IntVar(value=2)
            self.toffoli_target_combo = ttk.Combobox(toffoli_frame, textvariable=self.toffoli_target_var,
                                                    values=list(range(self.num_qubits)), state="readonly",
                                                    font=('Arial', 9), width=3)
            self.toffoli_target_combo.pack(side=tk.LEFT, padx=2)

            # Toffoli button using canvas for macOS compatibility
            toffoli_canvas = tk.Canvas(toffoli_frame, width=70, height=30, 
                                     bg=palette['Toffoli_color'], highlightthickness=0, relief=tk.FLAT, bd=0)
            toffoli_canvas.pack(side=tk.LEFT, padx=5)
            
            toffoli_rect_id = toffoli_canvas.create_rectangle(2, 2, 68, 28, 
                                                            fill=palette['Toffoli_color'], outline=palette['Toffoli_color'], width=0)
            toffoli_text_id = toffoli_canvas.create_text(35, 15, text="Toffoli",
                                                        font=('Arial', 9, 'bold'), fill=palette['background_black'])
            
            toffoli_canvas.bind("<Button-1>", lambda e: self.add_toffoli_gate())
            toffoli_canvas.bind("<Enter>", lambda e: (toffoli_canvas.itemconfig(toffoli_rect_id, fill=palette['button_hover_background']),
                                                    toffoli_canvas.itemconfig(toffoli_text_id, fill=palette['button_hover_text_color'])))
            toffoli_canvas.bind("<Leave>", lambda e: (toffoli_canvas.itemconfig(toffoli_rect_id, fill=palette['Toffoli_color']),
                                                    toffoli_canvas.itemconfig(toffoli_text_id, fill=palette['background_black'])))
            toffoli_canvas.configure(cursor='hand2')

    def add_single_gate(self, gate):
        """Add a single-qubit gate to the selected qubit"""
        target_qubit = self.target_qubit_var.get()

        if target_qubit >= self.num_qubits:
            self.show_custom_dialog("Warning", "Invalid target qubit selected", "warning")
            self.play_sound('error', self.play_error_sound_fallback)
            return

        self.placed_gates.append((gate, [target_qubit]))
        self.update_circuit_display()
        self.play_sound('gate_place', self.play_gate_sound_fallback)

    def add_cnot_gate(self):
        """Add a CNOT gate"""
        if self.num_qubits < 2:
            self.show_custom_dialog("Warning", "CNOT gate requires at least 2 qubits", "warning")
            self.play_sound('error', self.play_error_sound_fallback)
            return

        control = self.cnot_control_var.get()
        target = self.cnot_target_var.get()

        if control == target:
            self.show_custom_dialog("Warning", "Control and target qubits must be different", "warning")
            self.play_sound('error', self.play_error_sound_fallback)
            return

        if control >= self.num_qubits or target >= self.num_qubits:
            self.show_custom_dialog("Warning", "Invalid qubit selection", "warning")
            self.play_sound('error', self.play_error_sound_fallback)
            return

        self.placed_gates.append(('CNOT', [control, target]))
        self.update_circuit_display()
        self.play_sound('gate_place', self.play_gate_sound_fallback)

    def add_cz_gate(self):
        """Add a CZ gate"""
        if self.num_qubits < 2:
            self.show_custom_dialog("Warning", "CZ gate requires at least 2 qubits", "warning")
            self.play_sound('error', self.play_error_sound_fallback)
            return

        control = self.cz_control_var.get()
        target = self.cz_target_var.get()

        if control == target:
            self.show_custom_dialog("Warning", "Control and target qubits must be different", "warning")
            self.play_sound('error', self.play_error_sound_fallback)
            return

        if control >= self.num_qubits or target >= self.num_qubits:
            self.show_custom_dialog("Warning", "Invalid qubit selection", "warning")
            self.play_sound('error', self.play_error_sound_fallback)
            return

        self.placed_gates.append(('CZ', [control, target]))
        self.update_circuit_display()
        self.play_sound('gate_place', self.play_gate_sound_fallback)

    def add_toffoli_gate(self):
        """Add a Toffoli gate"""
        if self.num_qubits < 3:
            self.show_custom_dialog("Warning", "Toffoli gate requires at least 3 qubits", "warning")
            self.play_sound('error', self.play_error_sound_fallback)
            return

        c1 = self.toffoli_c1_var.get()
        c2 = self.toffoli_c2_var.get()
        target = self.toffoli_target_var.get()

        if len(set([c1, c2, target])) != 3:
            self.show_custom_dialog("Warning", "All three qubits must be different", "warning")
            self.play_sound('error', self.play_error_sound_fallback)
            return

        if c1 >= self.num_qubits or c2 >= self.num_qubits or target >= self.num_qubits:
            self.show_custom_dialog("Warning", "Invalid qubit selection", "warning")
            self.play_sound('error', self.play_error_sound_fallback)
            return

        self.placed_gates.append(('Toffoli', [c1, c2, target]))
        self.update_circuit_display()
        self.play_sound('gate_place', self.play_gate_sound_fallback)

    def add_gate(self, gate):
        """Add a gate to the circuit"""
        # For multi-qubit gates, we need to specify which qubits
        if gate in ['CNOT', 'CZ'] and self.num_qubits < 2:
            messagebox.showwarning("Warning", f"{gate} gate requires at least 2 qubits")
            return
        elif gate == 'Toffoli' and self.num_qubits < 3:
            messagebox.showwarning("Warning", "Toffoli gate requires at least 3 qubits")
            return

        # For simplicity, apply multi-qubit gates to consecutive qubits
        if gate in ['CNOT', 'CZ']:
            self.placed_gates.append((gate, [0, 1]))
        elif gate == 'Toffoli':
            self.placed_gates.append((gate, [0, 1, 2]))
        else:
            # Single qubit gate - apply to first qubit by default
            # In a more advanced version, you could let users select the target qubit
            self.placed_gates.append((gate, [0]))

        self.update_circuit_display()

        # Play sound if available
        if self.sound_enabled:
            try:
                # Create a simple beep for gate placement
                frequency = 440
                duration = 0.1
                sample_rate = 22050
                frames = int(duration * sample_rate)
                arr = np.sin(2 * np.pi * frequency * np.linspace(0, duration, frames))
                arr = (arr * 16383).astype(np.int16)
                sound = pygame.sndarray.make_sound(arr)
                sound.set_volume(0.3)
                sound.play()
            except:
                pass

    def clear_circuit(self):
        """Clear all gates from the circuit"""
        self.placed_gates = []
        self.update_circuit_display()

        # Clear and update results
        self.results_text.configure(state=tk.NORMAL)
        self.results_text.delete(1.0, tk.END)
        self.results_text.insert(tk.END, "🧹 Circuit cleared. Ready for new gates.\n")
        self.results_text.insert(tk.END, "Add gates using the Gate Palette and click 'Run Circuit' to see results.\n")
        self.results_text.configure(state=tk.DISABLED)

        self.play_sound('clear', self.play_clear_sound_fallback)


    def undo_gate(self):
        """Remove the last placed gate"""
        if self.placed_gates:
            removed_gate = self.placed_gates.pop()
            self.update_circuit_display()

            # Update results
            self.results_text.configure(state=tk.NORMAL)
            self.results_text.delete(1.0, tk.END)
            self.results_text.insert(tk.END, f"↶ Undid last gate: {removed_gate[0]}\n")
            self.results_text.insert(tk.END, f"Gates remaining: {len(self.placed_gates)}\n")
            self.results_text.configure(state=tk.DISABLED)

            self.play_sound('click')
        else:
            # No gates to undo
            self.results_text.configure(state=tk.NORMAL)
            self.results_text.delete(1.0, tk.END)
            self.results_text.insert(tk.END, "❌ No gates to undo.\n")
            self.results_text.configure(state=tk.DISABLED)
            self.play_sound('error', self.play_error_sound_fallback)

    def on_qubit_change(self):
        """Handle change in number of qubits"""
        self.num_qubits = self.qubit_var.get()
        self.placed_gates = []  # Clear gates when changing qubit count

        # Update available initial states based on qubit count
        if self.num_qubits == 1:
            states = ["|0⟩", "|1⟩", "|+⟩", "|-⟩"]
        elif self.num_qubits == 2:
            states = ["|00⟩", "|01⟩", "|10⟩", "|11⟩", "|++⟩"]
        elif self.num_qubits == 3:
            states = ["|000⟩", "|001⟩", "|010⟩", "|011⟩", "|100⟩", "|101⟩", "|110⟩", "|111⟩"]
        elif self.num_qubits == 4:
            states = ["|0000⟩", "|0001⟩", "|0010⟩", "|0011⟩", "|0100⟩", "|0101⟩", "|0110⟩", "|0111⟩",
                "|1000⟩", "|1001⟩", "|1010⟩", "|1011⟩", "|1100⟩", "|1101⟩", "|1110⟩", "|1111⟩"]
        else:
            states = ["|" + "0" * self.num_qubits + "⟩"]

        self.update_state_combobox(states)
        self.state_var.set(states[0])
        self.initial_state = states[0]

        # Update the qubit selection dropdowns
        self.update_qubit_selections()

        self.update_circuit_display()

    def update_qubit_selections(self):
        """Update all qubit selection dropdowns when number of qubits changes"""
        qubit_range = list(range(self.num_qubits))

        # Update target qubit combo
        if hasattr(self, 'target_qubit_combo'):
            self.target_qubit_combo['values'] = qubit_range
            if self.target_qubit_var.get() >= self.num_qubits:
                self.target_qubit_var.set(0)

        # Update CNOT controls directly using stored references
        if hasattr(self, 'cnot_control_combo'):
            self.cnot_control_combo['values'] = qubit_range
            if self.cnot_control_var.get() >= self.num_qubits:
                self.cnot_control_var.set(0)

        if hasattr(self, 'cnot_target_combo'):
            self.cnot_target_combo['values'] = qubit_range
            if self.cnot_target_var.get() >= self.num_qubits:
                self.cnot_target_var.set(1 if self.num_qubits > 1 else 0)

        # Update CZ controls directly using stored references
        if hasattr(self, 'cz_control_combo'):
            self.cz_control_combo['values'] = qubit_range
            if self.cz_control_var.get() >= self.num_qubits:
                self.cz_control_var.set(0)

        if hasattr(self, 'cz_target_combo'):
            self.cz_target_combo['values'] = qubit_range
            if self.cz_target_var.get() >= self.num_qubits:
                self.cz_target_var.set(1 if self.num_qubits > 1 else 0)

        # Update Toffoli controls directly using stored references
        if hasattr(self, 'toffoli_c1_combo'):
            self.toffoli_c1_combo['values'] = qubit_range
            if self.toffoli_c1_var.get() >= self.num_qubits:
                self.toffoli_c1_var.set(0)

        if hasattr(self, 'toffoli_c2_combo'):
            self.toffoli_c2_combo['values'] = qubit_range
            if self.toffoli_c2_var.get() >= self.num_qubits:
                self.toffoli_c2_var.set(1 if self.num_qubits > 1 else 0)

        if hasattr(self, 'toffoli_target_combo'):
            self.toffoli_target_combo['values'] = qubit_range
            if self.toffoli_target_var.get() >= self.num_qubits:
                self.toffoli_target_var.set(2 if self.num_qubits > 2 else 0)

        # Handle Toffoli visibility for 3+ qubits
        self.update_toffoli_visibility()

    def update_toffoli_visibility(self):
        """Show/hide Toffoli controls based on number of qubits"""
        # This is a simplified approach - in a production app you might want
        # to rebuild the entire gate panel, but this preserves the existing widgets
        pass

    def update_state_combobox(self, states):
        """Update the state combobox with new values"""
        # Find and update the combobox
        # This is a bit tricky since we need to access the widget
        # Let's store a reference to the combobox in setup_control_panel
        if hasattr(self, 'state_combo'):
            self.state_combo['values'] = states

    def on_state_change(self, event=None):
        """Handle change in initial state"""
        self.initial_state = self.state_var.get()
        self.update_circuit_display()

    def update_circuit_display(self):
        """Update the circuit visualization with enhanced graphics"""
        self.circuit_canvas.delete("all")

        if self.num_qubits == 0:
            return

        # Enhanced circuit drawing parameters
        wire_start = 60
        wire_end = self.canvas_width - 60
        qubit_spacing = max(40, self.canvas_height // (self.num_qubits + 2))

        # Draw enhanced background grid
        for i in range(0, self.canvas_width, 50):
            self.circuit_canvas.create_line(i, 0, i, self.canvas_height,
                                          fill=palette['background'], width=1)

        # Draw enhanced qubit wires with colors
        wire_colors = [palette['quantum_wire_1'], palette['quantum_wire_2'], palette['quantum_wire_3'], palette['quantum_wire_4']]

        for qubit in range(self.num_qubits):
            y_pos = (qubit + 1) * qubit_spacing + 20
            color = wire_colors[qubit % len(wire_colors)]

            # Draw wire with gradient effect (multiple lines for thickness)
            for thickness in [6, 4, 2]:
                alpha = 0.3 + (thickness / 6) * 0.7
                self.circuit_canvas.create_line(wire_start, y_pos, wire_end, y_pos,
                                              fill=color, width=thickness)

            # Enhanced qubit label with background
            label_bg = self.circuit_canvas.create_rectangle(wire_start - 35, y_pos - 12,
                                                          wire_start - 5, y_pos + 12,
                                                          fill=palette['background_4'], outline=color, width=2)

            self.circuit_canvas.create_text(wire_start - 20, y_pos,
                                          text=f"q{qubit}", fill='#ffffff',
                                          font=('Arial', 10, 'bold'))

        # Draw enhanced gates
        self.draw_enhanced_gates(wire_start, qubit_spacing)

        # Update status labels if they exist
        if hasattr(self, 'gates_count_label'):
            self.gates_count_label.configure(text=f"Gates: {len(self.placed_gates)}")
        if hasattr(self, 'qubits_info_label'):
            self.qubits_info_label.configure(text=f"Qubits: {self.num_qubits}")

    def draw_enhanced_gates(self, wire_start, qubit_spacing):
        """Draw gates with enhanced 3D styling"""
        gate_x_start = wire_start + 100
        gate_spacing = 100

        gate_colors = {
            'H': '#ff6b6b', 'X': '#4ecdc4', 'Y': '#45b7d1', 'Z': '#96ceb4',
            'S': '#feca57', 'T': '#ff9ff3', 'CNOT': '#ffeaa7', 'CZ': '#a29bfe'
        }

        gate_colors = {
            'H': palette['H_color'], 'X': palette['X_color'], 'Y': palette['Y_color'],
            'Z': palette['Z_color'], 'S': palette['S_color'], 'T': palette['T_color'],
            'CNOT': palette['CNOT_color'], 'CZ': palette['CZ_color']
        }

        for i, (gate, qubits) in enumerate(self.placed_gates):
            x = gate_x_start + i * gate_spacing
            color = gate_colors.get(gate, '#ffffff')

            if len(qubits) == 1:
                # Enhanced single qubit gate
                qubit = qubits[0]
                if qubit < self.num_qubits:
                    y_pos = (qubit + 1) * qubit_spacing + 20

                    # 3D shadow effect
                    self.circuit_canvas.create_rectangle(x - 22, y_pos - 17,
                                                        x + 22, y_pos + 17,
                                                        fill=palette['background_black'], outline='')

                    # Main gate with gradient effect
                    self.circuit_canvas.create_rectangle(x - 20, y_pos - 15,
                                                        x + 20, y_pos + 15,
                                                        fill=color, outline='#ffffff', width=2)

                    # Inner highlight
                    self.circuit_canvas.create_rectangle(x - 18, y_pos - 13,
                                                        x + 18, y_pos + 13,
                                                        fill='', outline='#ffffff', width=1)

                    # Gate symbol with shadow
                    self.circuit_canvas.create_text(x + 1, y_pos + 1, text=gate,
                                                   fill=palette['background_black'], font=('Arial', 11, 'bold'))
                    self.circuit_canvas.create_text(x, y_pos, text=gate,
                                                   fill=palette['background_black'], font=('Arial', 12, 'bold'))

            elif len(qubits) == 2 and gate in ['CNOT', 'CZ']:
                # Enhanced two-qubit gate
                control_qubit, target_qubit = qubits
                if control_qubit < self.num_qubits and target_qubit < self.num_qubits:
                    control_y = (control_qubit + 1) * qubit_spacing + 20
                    target_y = (target_qubit + 1) * qubit_spacing + 20

                    # Enhanced control dot with 3D effect
                    self.circuit_canvas.create_oval(x - 10, control_y - 10,
                                                   x + 10, control_y + 10,
                                                   fill=palette['background_black'], outline='')
                    self.circuit_canvas.create_oval(x - 8, control_y - 8,
                                                   x + 8, control_y + 8,
                                                   fill='#ffffff', outline='#cccccc', width=2)

                    # Enhanced connection line
                    self.circuit_canvas.create_line(x, control_y, x, target_y,
                                                   fill='#ffffff', width=4)
                    self.circuit_canvas.create_line(x, control_y, x, target_y,
                                                   fill=color, width=2)

                    if gate == 'CNOT':
                        # Enhanced CNOT target
                        self.circuit_canvas.create_oval(x - 17, target_y - 17,
                                                       x + 17, target_y + 17,
                                                       fill=palette['background_black'], outline='')
                        self.circuit_canvas.create_oval(x - 15, target_y - 15,
                                                       x + 15, target_y + 15,
                                                       fill='', outline='#ffffff', width=3)

                        # X symbol
                        self.circuit_canvas.create_line(x - 8, target_y - 8,
                                                       x + 8, target_y + 8,
                                                       fill='#ffffff', width=3)
                        self.circuit_canvas.create_line(x - 8, target_y + 8,
                                                       x + 8, target_y - 8,
                                                       fill='#ffffff', width=3)

                    elif gate == 'CZ':
                        # Enhanced CZ target
                        self.circuit_canvas.create_oval(x - 10, target_y - 10,
                                                       x + 10, target_y + 10,
                                                       fill=palette['background_black'], outline='')
                        self.circuit_canvas.create_oval(x - 8, target_y - 8,
                                                       x + 8, target_y + 8,
                                                       fill='#ffffff', outline='#cccccc', width=2)

    def run_circuit(self):
        """Execute the quantum circuit and display results"""
        try:
            # Clear previous results first
            self.results_text.configure(state=tk.NORMAL)
            self.results_text.delete(1.0, tk.END)

            # Play sound first for immediate feedback
            self.play_sound('circuit_run', self.play_success_sound_fallback)

            # Check if there are any gates to run
            if not self.placed_gates:
                self.results_text.insert(tk.END, "No gates placed. Add some gates to your circuit first.\n")
                self.results_text.configure(state=tk.DISABLED)
                return

            # Display current circuit info
            self.results_text.insert(tk.END, f"🚀 Running Quantum Circuit...\n")
            self.results_text.insert(tk.END, f"Qubits: {self.num_qubits}\n")
            self.results_text.insert(tk.END, f"Initial State: {self.initial_state}\n")
            self.results_text.insert(tk.END, f"Gates: {[gate for gate, _ in self.placed_gates]}\n")
            self.results_text.insert(tk.END, "-" * 50 + "\n\n")
            self.results_text.update()

            # Create quantum circuit
            qc = QuantumCircuit(self.num_qubits)

            # Set initial state
            self.set_initial_state(qc)

            # Apply gates
            for gate, qubits in self.placed_gates:
                try:
                    if gate == 'H' and len(qubits) == 1:
                        qc.h(qubits[0])
                    elif gate == 'X' and len(qubits) == 1:
                        qc.x(qubits[0])
                    elif gate == 'Y' and len(qubits) == 1:
                        qc.y(qubits[0])
                    elif gate == 'Z' and len(qubits) == 1:
                        qc.z(qubits[0])
                    elif gate == 'S' and len(qubits) == 1:
                        qc.s(qubits[0])
                    elif gate == 'T' and len(qubits) == 1:
                        qc.t(qubits[0])
                    elif gate == 'CNOT' and len(qubits) == 2:
                        qc.cx(qubits[0], qubits[1])
                    elif gate == 'CZ' and len(qubits) == 2:
                        qc.cz(qubits[0], qubits[1])
                    elif gate == 'Toffoli' and len(qubits) == 3:
                        qc.ccx(qubits[0], qubits[1], qubits[2])
                    else:
                        self.results_text.insert(tk.END, f"Warning: Unknown gate {gate} with qubits {qubits}\n")
                except Exception as gate_error:
                    self.results_text.insert(tk.END, f"Error applying gate {gate}: {str(gate_error)}\n")

            # Get final state
            final_state = Statevector(qc)

            # Display results
            self.display_results(final_state)

            # Play success sound after results are displayed
            self.play_sound('success', self.play_success_sound_fallback)

        except ImportError as ie:
            self.results_text.insert(tk.END, f"Import Error: {str(ie)}\n")
            self.results_text.insert(tk.END, "Make sure Qiskit is installed: pip install qiskit\n")
            self.play_sound('error', self.play_error_sound_fallback)
        except Exception as e:
            self.results_text.insert(tk.END, f"Error executing circuit: {str(e)}\n")
            self.results_text.insert(tk.END, f"Error type: {type(e).__name__}\n")
            import traceback
            self.results_text.insert(tk.END, f"Traceback:\n{traceback.format_exc()}\n")
            self.play_sound('error', self.play_error_sound_fallback)
        finally:
            self.results_text.configure(state=tk.DISABLED)

    def set_initial_state(self, qc):
        """Set the initial state of the quantum circuit"""
        state = self.initial_state

        if state == "|1⟩" and self.num_qubits >= 1:
            qc.x(0)
        elif state == "|+⟩" and self.num_qubits >= 1:
            qc.h(0)
        elif state == "|-⟩" and self.num_qubits >= 1:
            qc.x(0)
            qc.h(0)
        elif state == "|01⟩" and self.num_qubits >= 2:
            qc.x(1)
        elif state == "|10⟩" and self.num_qubits >= 2:
            qc.x(0)
        elif state == "|11⟩" and self.num_qubits >= 2:
            qc.x(0)
            qc.x(1)
        elif state == "|++⟩" and self.num_qubits >= 2:
            qc.h(0)
            qc.h(1)
        else:
            # Handle arbitrary binary states like |0000⟩, |0001⟩, etc.
            # Extract the binary string from the ket notation
            if state.startswith("|") and state.endswith("⟩"):
                binary_str = state[1:-1]  # Remove |⟩ brackets

                # Apply X gates for each '1' in the binary string
                for i, bit in enumerate(reversed(binary_str)):
                    if bit == '1' and i < self.num_qubits:
                        qc.x(i)

    def display_results(self, state_vector):
        """Display the quantum state results"""
        try:
            # Circuit summary
            self.results_text.insert(tk.END, f"✅ Circuit Executed Successfully!\n\n")

            # State vector
            self.results_text.insert(tk.END, "📊 Final State Vector:\n")
            state_data = state_vector.data

            for i, amplitude in enumerate(state_data):
                if abs(amplitude) > 0.001:  # Only show significant amplitudes
                    basis_state = format(i, f'0{self.num_qubits}b')
                    prob = abs(amplitude) ** 2
                    # Format complex numbers nicely
                    if isinstance(amplitude, complex):
                        real_part = amplitude.real
                        imag_part = amplitude.imag
                        if abs(imag_part) < 0.001:
                            amp_str = f"{real_part:.4f}"
                        else:
                            amp_str = f"{real_part:.4f} + {imag_part:.4f}i"
                    else:
                        amp_str = f"{amplitude:.4f}"

                    self.results_text.insert(tk.END,
                        f"|{basis_state}⟩: {amp_str} (prob: {prob:.1%})\n")

            self.results_text.insert(tk.END, "\n")

            # Measurement probabilities summary
            self.results_text.insert(tk.END, "🎯 Measurement Probabilities:\n")
            total_prob = 0
            for i, amplitude in enumerate(state_data):
                prob = abs(amplitude) ** 2
                if prob > 0.001:
                    basis_state = format(i, f'0{self.num_qubits}b')
                    self.results_text.insert(tk.END, f"|{basis_state}⟩: {prob:.1%}\n")
                    total_prob += prob

            self.results_text.insert(tk.END, f"\nTotal probability: {total_prob:.1%}\n")

        except Exception as e:
            self.results_text.insert(tk.END, f"Error displaying results: {str(e)}\n")

def main():
    """For testing the sandbox independently"""
    root = tk.Tk()
    app = SandboxMode(root)
    root.mainloop()

if __name__ == "__main__":
    main()<|MERGE_RESOLUTION|>--- conflicted
+++ resolved
@@ -41,30 +41,18 @@
         # Set fullscreen mode
         screen_width = self.root.winfo_screenwidth()
         screen_height = self.root.winfo_screenheight()
-<<<<<<< HEAD
 
         # Make window fullscreen without title bar
         self.root.overrideredirect(True)
         self.root.geometry(f"{screen_width}x{screen_height}+0+0")
-=======
-        
-        # Enable fullscreen
-        self.root.attributes('-fullscreen', False)
-        self.root.geometry(f"{screen_width}x{screen_height}")
->>>>>>> e23926f4
         self.root.configure(bg=palette['background'])
         self.root.resizable(False, False)  # Fixed size window
 
         # Store dimensions (use full screen)
         self.window_width = screen_width
         self.window_height = screen_height
-<<<<<<< HEAD
-
-        # Bind Escape key to exit fullscreen
-=======
-        
+
         # Bind Escape key to exit
->>>>>>> e23926f4
         self.root.bind('<Escape>', self.exit_fullscreen)
         self.root.bind('<F11>', self.toggle_fullscreen)
 
@@ -294,17 +282,11 @@
         dialog.bind('<Escape>', lambda e: dialog.destroy())
 
     def exit_fullscreen(self, event=None):
-<<<<<<< HEAD
         """Exit fullscreen mode"""
         self.root.overrideredirect(False)
         self.root.state('normal')
         self.root.geometry("1200x800")
 
-=======
-        """Exit the sandbox mode"""
-        self.return_to_main_menu()
-    
->>>>>>> e23926f4
     def toggle_fullscreen(self, event=None):
         """Toggle fullscreen mode"""
         # Toggle between windowed and fullscreen mode
@@ -444,36 +426,36 @@
         # Create frame for proper packing
         btn_frame = tk.Frame(parent, bg=parent.cget('bg'))
         btn_frame.pack(padx=padx, pady=pady)
-        
+
         # Create canvas for the button
-        btn_canvas = tk.Canvas(btn_frame, width=width, height=height, 
+        btn_canvas = tk.Canvas(btn_frame, width=width, height=height,
                               bg=bg_color, highlightthickness=0, relief=tk.FLAT, bd=0)
         btn_canvas.pack()
-        
+
         # Create button rectangle and text
-        rect_id = btn_canvas.create_rectangle(2, 2, width-2, height-2, 
+        rect_id = btn_canvas.create_rectangle(2, 2, width-2, height-2,
                                             fill=bg_color, outline=bg_color, width=0)
         text_id = btn_canvas.create_text(width//2, height//2, text=text,
                                        font=('Arial', 12, 'bold'), fill=fg_color)
-        
+
         # Add click handler
         def on_click(event):
             command()
-        
+
         # Add hover effects
         def on_enter(event):
             btn_canvas.itemconfig(rect_id, fill=palette['button_hover_background'])
             btn_canvas.itemconfig(text_id, fill=palette['button_hover_text_color'])
-        
+
         def on_leave(event):
             btn_canvas.itemconfig(rect_id, fill=bg_color)
             btn_canvas.itemconfig(text_id, fill=fg_color)
-        
+
         btn_canvas.bind("<Button-1>", on_click)
         btn_canvas.bind("<Enter>", on_enter)
         btn_canvas.bind("<Leave>", on_leave)
         btn_canvas.configure(cursor='hand2')
-        
+
         return btn_canvas
 
     def setup_ui(self):
@@ -533,32 +515,11 @@
 
         # Back to Main Menu button - top right with relative sizing
         button_font_size = max(9, int(self.screen_width * 0.007))
-<<<<<<< HEAD
-        main_menu_btn = tk.Button(nav_frame, text="🏠 Main Menu",
-                                command=self.return_to_main_menu,
-                                font=('Arial', button_font_size, 'bold'),
-                                bg=palette['background_4'], fg=palette['main_menu_button_text_color'],
-                                padx=int(self.screen_width * 0.01),
-                                pady=int(self.screen_height * 0.008),
-                                cursor='hand2',
-                                relief=tk.FLAT,
-                                borderwidth=1)
-        main_menu_btn.pack(side=tk.RIGHT)
-
-        # Add hover effect
-        def on_nav_enter(event):
-            main_menu_btn.configure(bg=palette['main_menu_button_text_color'], fg=palette['background_black'])
-        def on_nav_leave(event):
-            main_menu_btn.configure(bg=palette['background_4'], fg=palette['main_menu_button_text_color'])
-
-        main_menu_btn.bind("<Enter>", on_nav_enter)
-        main_menu_btn.bind("<Leave>", on_nav_leave)
-=======
         # Canvas-based main menu button for better color control on macOS
         button_font_size = max(10, int(self.screen_width * 0.008))
         button_width = max(120, int(self.screen_width * 0.08))
         button_height = max(35, int(self.screen_height * 0.03))
-        
+
         main_menu_canvas = tk.Canvas(nav_frame,
                                    width=button_width,
                                    height=button_height,
@@ -566,38 +527,37 @@
                                    highlightthickness=0,
                                    bd=0)
         main_menu_canvas.pack(side=tk.RIGHT)
-        
+
         # Draw button background
         main_menu_canvas.create_rectangle(2, 2, button_width-2, button_height-2,
                                         fill=palette['sandbox_mode_button_color'],
                                         outline=palette['sandbox_mode_button_color'], width=1,
                                         tags="menu_bg")
-        
+
         # Add text to button
         main_menu_canvas.create_text(button_width//2, button_height//2,
                                    text="🏠 Main Menu",
                                    font=('Arial', button_font_size, 'bold'),
                                    fill=palette['sandbox_mode_button_text_color'],
                                    tags="menu_text")
-        
+
         # Bind click events
         def on_menu_click(event):
             self.return_to_main_menu()
-            
+
         def on_menu_enter(event):
             main_menu_canvas.itemconfig("menu_bg", fill=palette['sandbox_mode_button_hover_color'])
             main_menu_canvas.itemconfig("menu_text", fill=palette['sandbox_mode_button_text_color'])
             main_menu_canvas.configure(cursor="hand2")
-            
+
         def on_menu_leave(event):
             main_menu_canvas.itemconfig("menu_bg", fill=palette['sandbox_mode_button_color'])
             main_menu_canvas.itemconfig("menu_text", fill=palette['sandbox_mode_button_text_color'])
             main_menu_canvas.configure(cursor="")
-        
+
         main_menu_canvas.bind("<Button-1>", on_menu_click)
         main_menu_canvas.bind("<Enter>", on_menu_enter)
         main_menu_canvas.bind("<Leave>", on_menu_leave)
->>>>>>> e23926f4
 
 
     def return_to_main_menu(self):
@@ -810,23 +770,23 @@
             # Create canvas-based button instead of tk.Button
             btn_canvas = tk.Canvas(btn_container, bg=bg_color, highlightthickness=0, relief=tk.FLAT, bd=0)
             btn_canvas.pack(padx=4, pady=4, fill=tk.X)
-            
+
             # Update canvas dimensions after packing
             btn_container.update_idletasks()
             canvas_width = btn_container.winfo_width() - 8  # Account for padding
             canvas_height = 40  # Fixed height for consistency
             btn_canvas.configure(width=canvas_width, height=canvas_height)
-            
+
             # Create button rectangle and text
-            rect_id = btn_canvas.create_rectangle(2, 2, canvas_width-2, canvas_height-2, 
+            rect_id = btn_canvas.create_rectangle(2, 2, canvas_width-2, canvas_height-2,
                                                 fill=bg_color, outline=bg_color, width=0)
             text_id = btn_canvas.create_text(canvas_width//2, canvas_height//2, text=text,
                                            font=('Arial', 11, 'bold'), fill=fg_color)
-            
+
             # Add click handler with proper closure
             def create_click_handler(cmd):
                 return lambda event: cmd()
-            
+
             btn_canvas.bind("<Button-1>", create_click_handler(command))
             btn_canvas.configure(cursor='hand2')
 
@@ -965,27 +925,12 @@
                                 font=('Arial', title_font_size, 'bold'),
                                 fg=palette['title_color'], bg=palette['background_4'])
         title_bar_label.pack(side=tk.LEFT, padx=int(self.screen_width * 0.008), pady=int(self.screen_height * 0.005))
-<<<<<<< HEAD
 
         # Close button in title bar
         close_btn_font_size = max(8, int(self.screen_width * 0.006))
-        close_title_btn = tk.Button(title_bar, text="✕",
-                                command=dialog.destroy,
-                                font=('Arial', close_btn_font_size, 'bold'),
-                                bg=palette['background_4'], fg=palette['title_color'],
-                                padx=int(self.screen_width * 0.005),
-                                pady=0,
-                                cursor='hand2', relief=tk.FLAT, bd=0)
-        close_title_btn.pack(side=tk.RIGHT, padx=int(self.screen_width * 0.005))
-
-=======
-        
-        # Close button in title bar using canvas for macOS compatibility
-        close_btn_font_size = max(8, int(self.screen_width * 0.006))
-        self.create_canvas_dialog_button(title_bar, "✕", dialog.destroy, 30, 25, 
+        self.create_canvas_dialog_button(title_bar, "✕", dialog.destroy, 30, 25,
                                        palette['background_4'], palette['title_color'])
-        
->>>>>>> e23926f4
+
         # Content area
         content_frame = tk.Frame(main_frame, bg=palette['background_3'])
         content_frame.pack(fill=tk.BOTH, expand=True, padx=int(self.screen_width * 0.01), pady=int(self.screen_height * 0.01))
@@ -1012,45 +957,12 @@
         # Button frame
         button_frame = tk.Frame(content_frame, bg=palette['background_3'])
         button_frame.pack(pady=(int(self.screen_height * 0.015), int(self.screen_height * 0.01)))
-<<<<<<< HEAD
-
-        # OK button with relative sizing
-        button_font_size = max(9, int(self.screen_width * 0.007))
-        ok_button = tk.Button(button_frame, text="OK",
-                            command=dialog.destroy,
-                            font=('Arial', button_font_size, 'bold'),
-                            bg=palette['background_4'], fg=palette['main_menu_button_text_color'],
-                            padx=int(self.screen_width * 0.015),
-                            pady=int(self.screen_height * 0.008),
-                            cursor='hand2', relief=tk.RAISED, bd=2)
-        ok_button.pack()
-
-        # Hover effects
-        def on_enter(event):
-            ok_button.configure(bg=palette['main_menu_button_text_color'], fg=palette['background_black'])
-        def on_leave(event):
-            ok_button.configure(bg=palette['background_4'], fg=palette['main_menu_button_text_color'])
-
-        ok_button.bind("<Enter>", on_enter)
-        ok_button.bind("<Leave>", on_leave)
-
-        # Hover effects for title bar close button
-        def on_close_enter(event):
-            close_title_btn.configure(bg=palette['background_black'], fg='#ff4444')
-        def on_close_leave(event):
-            close_title_btn.configure(bg=palette['background_4'], fg=palette['title_color'])
-
-        close_title_btn.bind("<Enter>", on_close_enter)
-        close_title_btn.bind("<Leave>", on_close_leave)
-
-=======
-        
+
         # OK button using canvas for macOS compatibility
         button_font_size = max(9, int(self.screen_width * 0.007))
-        self.create_canvas_dialog_button(button_frame, "OK", dialog.destroy, 120, 40, 
+        self.create_canvas_dialog_button(button_frame, "OK", dialog.destroy, 120, 40,
                                        palette['background_4'], palette['main_menu_button_text_color'])
-        
->>>>>>> e23926f4
+
         # Make title bar draggable (optional)
         def start_move(event):
             dialog.x = event.x
@@ -1070,12 +982,8 @@
 
         # Focus handling
         dialog.focus_set()
-<<<<<<< HEAD
         ok_button.focus_set()
 
-=======
-        
->>>>>>> e23926f4
         # Bind Enter and Escape keys
         dialog.bind('<Return>', lambda e: dialog.destroy())
         dialog.bind('<Escape>', lambda e: dialog.destroy())
@@ -1129,19 +1037,8 @@
 
             # Close button in title bar using canvas for macOS compatibility
             close_btn_font_size = max(10, int(self.screen_width * 0.008))
-<<<<<<< HEAD
-            close_title_btn = tk.Button(title_bar, text="✕ Close",
-                                    command=viz_window.destroy,
-                                    font=('Arial', close_btn_font_size, 'bold'),
-                                    bg=palette['background_4'], fg=palette['title_color'],
-                                    padx=int(self.screen_width * 0.008),
-                                    pady=int(self.screen_height * 0.004),
-                                    cursor='hand2', relief=tk.FLAT, bd=0)
-            close_title_btn.pack(side=tk.RIGHT, padx=int(self.screen_width * 0.01))
-=======
-            self.create_canvas_dialog_button(title_bar, "✕ Close", viz_window.destroy, 80, 30, 
+            self.create_canvas_dialog_button(title_bar, "✕ Close", viz_window.destroy, 80, 30,
                                            palette['background_4'], palette['title_color'])
->>>>>>> e23926f4
 
             # Info panel with relative sizing
             info_frame = tk.Frame(main_container, bg=palette['background_3'], relief=tk.RAISED, bd=1)
@@ -1217,44 +1114,16 @@
             button_padx = int(self.screen_width * 0.012)
             button_pady = int(self.screen_height * 0.008)
 
-<<<<<<< HEAD
-            # Save button
-            save_btn = tk.Button(controls_frame, text="💾 Save Image",
-                            command=lambda: self.save_3d_visualization(fig),
-                            font=('Arial', button_font_size, 'bold'),
-                            bg=palette['save_image_background'], fg=palette['background_black'],
-                            padx=button_padx, pady=button_pady,
-                            cursor='hand2', relief=tk.RAISED, bd=2)
-            save_btn.pack(side=tk.LEFT, padx=int(window_width * 0.008))
-
-            # Refresh button
-            refresh_btn = tk.Button(controls_frame, text="🔄 Refresh",
-                                command=lambda: self.refresh_3d_visualization(viz_window, state_vector),
-                                font=('Arial', button_font_size, 'bold'),
-                                bg=palette['refresh_button_background'], fg=palette['background_black'],
-                                padx=button_padx, pady=button_pady,
-                                cursor='hand2', relief=tk.RAISED, bd=2)
-            refresh_btn.pack(side=tk.LEFT, padx=int(window_width * 0.008))
-
-            # Close button
-            close_btn = tk.Button(controls_frame, text="❌ Close",
-                                command=viz_window.destroy,
-                                font=('Arial', button_font_size, 'bold'),
-                                bg=palette['close_button_background'], fg=palette['close_button_text_color'],
-                                padx=button_padx, pady=button_pady,
-                                cursor='hand2', relief=tk.RAISED, bd=2)
-            close_btn.pack(side=tk.RIGHT, padx=int(window_width * 0.008))
-=======
             # Save button using canvas for macOS compatibility
-            save_canvas = tk.Canvas(controls_frame, width=140, height=35, 
+            save_canvas = tk.Canvas(controls_frame, width=140, height=35,
                                   bg=palette['save_image_background'], highlightthickness=0, relief=tk.FLAT, bd=0)
             save_canvas.pack(side=tk.LEFT, padx=int(window_width * 0.008))
-            
-            save_rect_id = save_canvas.create_rectangle(2, 2, 138, 33, 
+
+            save_rect_id = save_canvas.create_rectangle(2, 2, 138, 33,
                                                       fill=palette['save_image_background'], outline=palette['save_image_background'], width=0)
             save_text_id = save_canvas.create_text(70, 17, text="💾 Save Image",
                                                   font=('Arial', button_font_size, 'bold'), fill=palette['background_black'])
-            
+
             save_canvas.bind("<Button-1>", lambda e: self.save_3d_visualization(fig))
             save_canvas.bind("<Enter>", lambda e: (save_canvas.itemconfig(save_rect_id, fill=palette['button_hover_background']),
                                                   save_canvas.itemconfig(save_text_id, fill=palette['button_hover_text_color'])))
@@ -1263,15 +1132,15 @@
             save_canvas.configure(cursor='hand2')
 
             # Refresh button using canvas for macOS compatibility
-            refresh_canvas = tk.Canvas(controls_frame, width=120, height=35, 
+            refresh_canvas = tk.Canvas(controls_frame, width=120, height=35,
                                      bg=palette['refresh_button_background'], highlightthickness=0, relief=tk.FLAT, bd=0)
             refresh_canvas.pack(side=tk.LEFT, padx=int(window_width * 0.008))
-            
-            refresh_rect_id = refresh_canvas.create_rectangle(2, 2, 118, 33, 
+
+            refresh_rect_id = refresh_canvas.create_rectangle(2, 2, 118, 33,
                                                             fill=palette['refresh_button_background'], outline=palette['refresh_button_background'], width=0)
             refresh_text_id = refresh_canvas.create_text(60, 17, text="🔄 Refresh",
                                                         font=('Arial', button_font_size, 'bold'), fill=palette['background_black'])
-            
+
             refresh_canvas.bind("<Button-1>", lambda e: self.refresh_3d_visualization(viz_window, state_vector))
             refresh_canvas.bind("<Enter>", lambda e: (refresh_canvas.itemconfig(refresh_rect_id, fill=palette['button_hover_background']),
                                                     refresh_canvas.itemconfig(refresh_text_id, fill=palette['button_hover_text_color'])))
@@ -1280,22 +1149,21 @@
             refresh_canvas.configure(cursor='hand2')
 
             # Close button using canvas for macOS compatibility
-            close_canvas = tk.Canvas(controls_frame, width=120, height=35, 
+            close_canvas = tk.Canvas(controls_frame, width=120, height=35,
                                    bg=palette['close_button_background'], highlightthickness=0, relief=tk.FLAT, bd=0)
             close_canvas.pack(side=tk.RIGHT, padx=int(window_width * 0.008))
-            
-            close_rect_id = close_canvas.create_rectangle(2, 2, 118, 33, 
+
+            close_rect_id = close_canvas.create_rectangle(2, 2, 118, 33,
                                                         fill=palette['close_button_background'], outline=palette['close_button_background'], width=0)
             close_text_id = close_canvas.create_text(60, 17, text="❌ Close",
                                                     font=('Arial', button_font_size, 'bold'), fill=palette['close_button_text_color'])
-            
+
             close_canvas.bind("<Button-1>", lambda e: viz_window.destroy())
             close_canvas.bind("<Enter>", lambda e: (close_canvas.itemconfig(close_rect_id, fill=palette['button_hover_background']),
                                                    close_canvas.itemconfig(close_text_id, fill=palette['button_hover_text_color'])))
             close_canvas.bind("<Leave>", lambda e: (close_canvas.itemconfig(close_rect_id, fill=palette['close_button_background']),
                                                    close_canvas.itemconfig(close_text_id, fill=palette['close_button_text_color'])))
             close_canvas.configure(cursor='hand2')
->>>>>>> e23926f4
 
             # State information panel with relative sizing
             state_info_frame = tk.Frame(main_container, bg=palette['background_3'], relief=tk.RAISED, bd=1)
@@ -1519,7 +1387,7 @@
             # Canvas button with relative dimensions
             btn_canvas = tk.Canvas(btn_container, highlightthickness=0, bd=0, bg=color)
             btn_canvas.place(relx=0.5, rely=0.4, relwidth=0.8, relheight=0.7, anchor='center')
-            
+
             # Create button background and text
             def draw_button(event=None, canvas=btn_canvas, gate_color=color, gate_text=gate):
                 canvas.delete("all")
@@ -1527,19 +1395,19 @@
                 height = canvas.winfo_height()
                 if width > 1 and height > 1:  # Only draw if we have valid dimensions
                     canvas.create_rectangle(0, 0, width, height, fill=gate_color, outline=gate_color, tags="bg")
-                    canvas.create_text(width//2, height//2, text=gate_text, 
+                    canvas.create_text(width//2, height//2, text=gate_text,
                                      font=('Arial', button_font_size, 'bold'),
                                      fill=palette['background_black'], tags="text")
-            
+
             # Bind configure event to redraw when size changes
             btn_canvas.bind('<Configure>', draw_button)
             # Initial draw after the widget is mapped
             btn_canvas.after(10, draw_button)
-            
+
             # Click handler
             def on_button_click(event, g=gate):
                 self.add_single_gate(g)
-            
+
             # Hover effects
             def on_enter(event, canvas=btn_canvas, gate_color=color):
                 canvas.delete("bg")
@@ -1549,7 +1417,7 @@
                     canvas.create_rectangle(0, 0, width, height, fill=palette['button_hover_background'], outline=palette['button_hover_background'], tags="bg")
                 canvas.configure(cursor='hand2')
                 canvas.tag_lower("bg")
-            
+
             def on_leave(event, canvas=btn_canvas, gate_color=color):
                 canvas.delete("bg")
                 width = canvas.winfo_width()
@@ -1558,7 +1426,7 @@
                     canvas.create_rectangle(0, 0, width, height, fill=gate_color, outline=gate_color, tags="bg")
                 canvas.configure(cursor='')
                 canvas.tag_lower("bg")
-            
+
             # Bind events
             btn_canvas.bind("<Button-1>", on_button_click)
             btn_canvas.bind("<Enter>", on_enter)
@@ -1615,24 +1483,24 @@
         # CNOT button
         cnot_canvas = tk.Canvas(cnot_controls, highlightthickness=0, bd=0, width=60, height=30)
         cnot_canvas.pack(side=tk.LEFT, padx=8)
-        
+
         # Draw CNOT button
         cnot_canvas.create_rectangle(0, 0, 60, 30, fill=palette['CNOT_gate_title_color'], outline='#2b3340', tags="bg")
-        cnot_canvas.create_text(30, 15, text="Add", 
+        cnot_canvas.create_text(30, 15, text="Add",
                               font=('Arial', 9, 'bold'),
                               fill=palette['background_black'], tags="text")
-        
+
         def on_cnot_click(event):
             self.add_cnot_gate()
-        
+
         def on_cnot_enter(event):
             cnot_canvas.itemconfig("bg", fill=palette['button_hover_background'])
             cnot_canvas.configure(cursor='hand2')
-        
+
         def on_cnot_leave(event):
             cnot_canvas.itemconfig("bg", fill=palette['CNOT_gate_title_color'])
             cnot_canvas.configure(cursor='')
-        
+
         cnot_canvas.bind("<Button-1>", on_cnot_click)
         cnot_canvas.bind("<Enter>", on_cnot_enter)
         cnot_canvas.bind("<Leave>", on_cnot_leave)
@@ -1670,24 +1538,24 @@
         # CZ button
         cz_canvas = tk.Canvas(cz_controls, highlightthickness=0, bd=0, width=60, height=30)
         cz_canvas.pack(side=tk.LEFT, padx=8)
-        
+
         # Draw CZ button
         cz_canvas.create_rectangle(0, 0, 60, 30, fill=palette['CZ_gate_title_color'], outline='#2b3340', tags="bg")
-        cz_canvas.create_text(30, 15, text="Add", 
+        cz_canvas.create_text(30, 15, text="Add",
                             font=('Arial', 9, 'bold'),
                             fill=palette['background_black'], tags="text")
-        
+
         def on_cz_click(event):
             self.add_cz_gate()
-        
+
         def on_cz_enter(event):
             cz_canvas.itemconfig("bg", fill=palette['button_hover_background'])
             cz_canvas.configure(cursor='hand2')
-        
+
         def on_cz_leave(event):
             cz_canvas.itemconfig("bg", fill=palette['CZ_gate_title_color'])
             cz_canvas.configure(cursor='')
-        
+
         cz_canvas.bind("<Button-1>", on_cz_click)
         cz_canvas.bind("<Enter>", on_cz_enter)
         cz_canvas.bind("<Leave>", on_cz_leave)
@@ -1733,15 +1601,15 @@
             self.toffoli_target_combo.pack(side=tk.LEFT, padx=1)
 
             # Toffoli button using canvas for macOS compatibility
-            toffoli_canvas = tk.Canvas(toffoli_controls, width=50, height=25, 
+            toffoli_canvas = tk.Canvas(toffoli_controls, width=50, height=25,
                                      bg=palette['toffoli_add_button_background'], highlightthickness=0, relief=tk.FLAT, bd=0)
             toffoli_canvas.pack(side=tk.LEFT, padx=5)
-            
-            toffoli_rect_id = toffoli_canvas.create_rectangle(2, 2, 48, 23, 
+
+            toffoli_rect_id = toffoli_canvas.create_rectangle(2, 2, 48, 23,
                                                             fill=palette['toffoli_add_button_background'], outline=palette['toffoli_add_button_background'], width=0)
             toffoli_text_id = toffoli_canvas.create_text(25, 12, text="Add",
                                                         font=('Arial', 9, 'bold'), fill=palette['background_black'])
-            
+
             toffoli_canvas.bind("<Button-1>", lambda e: self.add_toffoli_gate())
             toffoli_canvas.bind("<Enter>", lambda e: (toffoli_canvas.itemconfig(toffoli_rect_id, fill=palette['button_hover_background']),
                                                     toffoli_canvas.itemconfig(toffoli_text_id, fill=palette['button_hover_text_color'])))
@@ -1792,21 +1660,21 @@
         single_gates = ['H', 'X', 'Y', 'Z', 'S', 'T']
         for gate in single_gates:
             color = gate_colors.get(gate, '#ffffff')
-            
+
             # Create canvas-based gate button for macOS compatibility
-            gate_canvas = tk.Canvas(single_gates_buttons, width=50, height=30, 
+            gate_canvas = tk.Canvas(single_gates_buttons, width=50, height=30,
                                   bg=color, highlightthickness=0, relief=tk.FLAT, bd=0)
             gate_canvas.pack(side=tk.LEFT, padx=2, pady=2)
-            
-            gate_rect_id = gate_canvas.create_rectangle(2, 2, 48, 28, 
+
+            gate_rect_id = gate_canvas.create_rectangle(2, 2, 48, 28,
                                                       fill=color, outline=color, width=0)
             gate_text_id = gate_canvas.create_text(25, 15, text=gate,
                                                   font=('Arial', 10, 'bold'), fill=palette['background_black'])
-            
+
             # Create click handler with proper closure
             def create_gate_handler(g):
                 return lambda e: self.add_single_gate(g)
-            
+
             gate_canvas.bind("<Button-1>", create_gate_handler(gate))
             gate_canvas.bind("<Enter>", lambda e, c=gate_canvas, r=gate_rect_id, t=gate_text_id: (
                 c.itemconfig(r, fill=palette['button_hover_background']),
@@ -1846,15 +1714,15 @@
         self.cnot_target_combo.pack(side=tk.LEFT, padx=2)
 
         # CNOT button using canvas for macOS compatibility
-        cnot_canvas = tk.Canvas(cnot_frame, width=60, height=30, 
+        cnot_canvas = tk.Canvas(cnot_frame, width=60, height=30,
                                bg=palette['CNOT_color'], highlightthickness=0, relief=tk.FLAT, bd=0)
         cnot_canvas.pack(side=tk.LEFT, padx=5)
-        
-        cnot_rect_id = cnot_canvas.create_rectangle(2, 2, 58, 28, 
+
+        cnot_rect_id = cnot_canvas.create_rectangle(2, 2, 58, 28,
                                                   fill=palette['CNOT_color'], outline=palette['CNOT_color'], width=0)
         cnot_text_id = cnot_canvas.create_text(30, 15, text="CNOT",
                                               font=('Arial', 9, 'bold'), fill=palette['background_black'])
-        
+
         cnot_canvas.bind("<Button-1>", lambda e: self.add_cnot_gate())
         cnot_canvas.bind("<Enter>", lambda e: (cnot_canvas.itemconfig(cnot_rect_id, fill=palette['button_hover_background']),
                                               cnot_canvas.itemconfig(cnot_text_id, fill=palette['button_hover_text_color'])))
@@ -1885,15 +1753,15 @@
         self.cz_target_combo.pack(side=tk.LEFT, padx=2)
 
         # CZ button using canvas for macOS compatibility
-        cz_canvas = tk.Canvas(cz_frame, width=50, height=30, 
+        cz_canvas = tk.Canvas(cz_frame, width=50, height=30,
                              bg=palette['CZ_gate_title_color'], highlightthickness=0, relief=tk.FLAT, bd=0)
         cz_canvas.pack(side=tk.LEFT, padx=5)
-        
-        cz_rect_id = cz_canvas.create_rectangle(2, 2, 48, 28, 
+
+        cz_rect_id = cz_canvas.create_rectangle(2, 2, 48, 28,
                                               fill=palette['CZ_gate_title_color'], outline=palette['CZ_gate_title_color'], width=0)
         cz_text_id = cz_canvas.create_text(25, 15, text="CZ",
                                           font=('Arial', 9, 'bold'), fill=palette['background_black'])
-        
+
         cz_canvas.bind("<Button-1>", lambda e: self.add_cz_gate())
         cz_canvas.bind("<Enter>", lambda e: (cz_canvas.itemconfig(cz_rect_id, fill=palette['button_hover_background']),
                                             cz_canvas.itemconfig(cz_text_id, fill=palette['button_hover_text_color'])))
@@ -1934,15 +1802,15 @@
             self.toffoli_target_combo.pack(side=tk.LEFT, padx=2)
 
             # Toffoli button using canvas for macOS compatibility
-            toffoli_canvas = tk.Canvas(toffoli_frame, width=70, height=30, 
+            toffoli_canvas = tk.Canvas(toffoli_frame, width=70, height=30,
                                      bg=palette['Toffoli_color'], highlightthickness=0, relief=tk.FLAT, bd=0)
             toffoli_canvas.pack(side=tk.LEFT, padx=5)
-            
-            toffoli_rect_id = toffoli_canvas.create_rectangle(2, 2, 68, 28, 
+
+            toffoli_rect_id = toffoli_canvas.create_rectangle(2, 2, 68, 28,
                                                             fill=palette['Toffoli_color'], outline=palette['Toffoli_color'], width=0)
             toffoli_text_id = toffoli_canvas.create_text(35, 15, text="Toffoli",
                                                         font=('Arial', 9, 'bold'), fill=palette['background_black'])
-            
+
             toffoli_canvas.bind("<Button-1>", lambda e: self.add_toffoli_gate())
             toffoli_canvas.bind("<Enter>", lambda e: (toffoli_canvas.itemconfig(toffoli_rect_id, fill=palette['button_hover_background']),
                                                     toffoli_canvas.itemconfig(toffoli_text_id, fill=palette['button_hover_text_color'])))
