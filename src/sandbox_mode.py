--- conflicted
+++ resolved
@@ -161,15 +161,6 @@
         dialog.geometry(f"{dialog_width}x{dialog_height}+{x}+{y}")
 
         dialog.transient(self.root)
-<<<<<<< HEAD
-        try:
-            dialog.grab_set()
-            dialog.focus_force()
-        except tk.TclError:
-            # Window not ready yet, try again after a short delay
-            self.root.after(50, lambda: dialog.grab_set() if dialog.winfo_exists() else None)
-            dialog.focus_force()
-=======
 
         # Ensure dialog is visible BEFORE grab_set
         dialog.lift()
@@ -179,7 +170,6 @@
         # NOW set grab and focus after dialog is fully visible
         dialog.grab_set()
         dialog.focus_force()
->>>>>>> 9ab6017b
 
         # Border frame
         border_frame = tk.Frame(dialog, bg=palette['main_menu_button_text_color'], bd=2, relief=tk.RAISED)
@@ -754,40 +744,11 @@
         left_frame = tk.Frame(controls_container, bg=palette['background_4'], relief=tk.RAISED, bd=1)
         left_frame.place(relx=0.35, rely=0.5, relwidth=0.2, relheight=0.9, anchor='center')
 
-<<<<<<< HEAD
         right_frame = tk.Frame(controls_container, bg=palette['background_4'], relief=tk.RAISED, bd=1)
         right_frame.place(relx=0.65, rely=0.5, relwidth=0.2, relheight=0.9, anchor='center')
 
         # Setup qubit controls in left frame
         self.setup_qubit_controls(left_frame)
-=======
-        label_font_size = max(11, int(self.screen_width * 0.009))
-        tk.Label(qubit_frame, text="️ Number of Qubits",
-                font=('Arial', label_font_size, 'bold'),
-                fg=palette['qubit_number_title_color'], bg=palette['background_4']).pack(pady=(0, int(self.screen_height * 0.004)))
-
-        self.qubit_var = tk.IntVar(value=1)
-        spinbox_font_size = max(11, int(self.screen_width * 0.009))
-        qubit_spinbox = tk.Spinbox(qubit_frame, from_=1, to=4, textvariable=self.qubit_var,
-                                command=self.on_qubit_change,
-                                font=('Arial', spinbox_font_size),
-                                width=int(self.screen_width * 0.006),
-                                bg=palette['background'], fg=palette['qubit_spinbox_color'],
-                                insertbackground=palette['qubit_spinbox_color'])
-        qubit_spinbox.pack(pady=int(self.screen_height * 0.004))
-
-        # Initial state selection - right side with relative sizing
-        state_frame = tk.Frame(controls_container, bg=palette['background_4'], relief=tk.RAISED, bd=1)
-        state_frame.pack(side=tk.LEFT, fill=tk.Y,
-                        padx=int(self.screen_width * 0.004),
-                        pady=int(self.screen_height * 0.004),
-                        ipadx=int(self.screen_width * 0.012),
-                        ipady=int(self.screen_height * 0.008))
-
-        tk.Label(state_frame, text=" Initial State",
-                font=('Arial', label_font_size, 'bold'),
-                fg=palette['initial_state_title_color'], bg=palette['background_4']).pack(pady=(0, int(self.screen_height * 0.004)))
->>>>>>> 9ab6017b
 
         # Setup state controls in right frame
         self.setup_state_controls(right_frame)
@@ -798,7 +759,7 @@
         label_font_size = max(11, int(self.screen_width * 0.009))
         
         # Title with relative positioning
-        title_label = tk.Label(parent, text="⚛️ Number of Qubits",
+        title_label = tk.Label(parent, text="Number of Qubits",
                               font=('Arial', label_font_size, 'bold'),
                               fg=palette['qubit_number_title_color'], bg=palette['background_4'])
         title_label.place(relx=0.5, rely=0.15, anchor='center')
@@ -1287,7 +1248,6 @@
         self.setup_bottom_section(parent)
 
 
-<<<<<<< HEAD
     def on_qubit_change_touch(self):
         """Handle change in number of qubits for touch interface"""
         self.placed_gates = []  # Clear gates when changing qubit count
@@ -1316,8 +1276,7 @@
             self.setup_multi_gate_controls(self.multi_frame)
 
 
-=======
->>>>>>> 9ab6017b
+
     def setup_bottom_section(self, parent):
         """Setup the bottom section with gate palette on left, controls in middle, and results on right"""
         bottom_frame = tk.Frame(parent, bg=palette['background_3'])
@@ -1366,18 +1325,13 @@
         self.setup_results_area(results_frame)
 
 
+
     def setup_action_buttons(self, parent):
         """Setup action buttons with enhanced styling in middle section using place layout"""
         # Title for action section
-<<<<<<< HEAD
-        action_title = tk.Label(parent, text="🎮 Circuit Controls",
+        action_title = tk.Label(parent, text="Circuit Controls",
                             font=('Arial', 14, 'bold'), fg=palette['circuit_title_text_color'], bg=palette['background_3'])
         action_title.place(relx=0.5, rely=0.05, anchor='center')
-=======
-        action_title = tk.Label(parent, text=" Circuit Controls",
-                               font=('Arial', 14, 'bold'), fg=palette['circuit_title_text_color'], bg=palette['background_3'])
-        action_title.pack(pady=(10, 15))
->>>>>>> 9ab6017b
 
         # Create buttons container - remove fixed width/height, use relative sizing only
         action_frame = tk.Frame(parent, bg=palette['background_3'])
@@ -1386,12 +1340,11 @@
         # Create enhanced buttons with hover effects - arranged in rows
         buttons_data = [
             ("Run Circuit", self.run_circuit, palette['run_button_background'], palette['background_black']),
-<<<<<<< HEAD
+            ("Clear Circuit", self.clear_circuit, palette['clear_button_background'], palette['clear_button_text_color']),
+            ("Save Circuit", self.save_circuit, palette['save_image_background'], palette['background_black']),
+            ("Load Circuit", self.load_circuit, palette['refresh_button_background'], palette['background_black']),
             ("3D Visualizer", self.open_3d_visualizer, palette['visualizer_button_background'], palette['visualizer_button_text_color']),
-            ("Clear Circuit", self.clear_circuit, palette['clear_button_background'], palette['clear_button_text_color']),
-            ("Undo Last", self.undo_gate, palette['undo_button_background'], palette['background_black']),
-            ("Save Circuit", self.save_circuit, palette['save_image_background'], palette['background_black']),
-            ("Load Circuit", self.load_circuit, palette['load_circuit_button_background'], palette['background_black'])
+            ("Undo Last", self.undo_gate, palette['undo_button_background'], palette['background_black'])
         ]
 
         # Button layout positions: [row, column, colspan]
@@ -1402,13 +1355,6 @@
             (2, 1, 1),  # Undo Last - right half
             (3, 0, 1),  # Save Circuit - left half
             (3, 1, 1)   # Load Circuit - right half
-=======
-            ("Clear Circuit", self.clear_circuit, palette['clear_button_background'], palette['clear_button_text_color']),
-            ("Save Circuit", self.save_circuit, palette['save_image_background'], palette['background_black']),
-            ("Load Circuit", self.load_circuit, palette['refresh_button_background'], palette['background_black']),
-            ("3D Visualizer", self.open_3d_visualizer, palette['visualizer_button_background'], palette['visualizer_button_text_color']),
-            ("Undo Last", self.undo_gate, palette['undo_button_background'], palette['background_black'])
->>>>>>> 9ab6017b
         ]
 
         # Create buttons using place layout
@@ -1480,27 +1426,6 @@
             btn_canvas.bind("<Enter>", on_enter)
             btn_canvas.bind("<Leave>", on_leave)
 
-<<<<<<< HEAD
-=======
-        # Add status info at the bottom of the controls
-        status_frame = tk.Frame(action_frame, bg=palette['background_4'], relief=tk.SUNKEN, bd=1)
-        status_frame.pack(fill=tk.X, pady=(15, 0), padx=5)  # Reduced top padding
-
-        status_title = tk.Label(status_frame, text=" Circuit Status",
-                               font=('Arial', 10, 'bold'), fg=palette['circuit_status_title_color'], bg=palette['background_4'])
-        status_title.pack(pady=(5, 3))
-
-        # Gates count
-        self.gates_count_label = tk.Label(status_frame, text=f"Gates: {len(self.placed_gates)}",
-                                         font=('Arial', 9), fg=palette['gates_counter_color'], bg=palette['background_4'])
-        self.gates_count_label.pack(pady=2)
-
-        # Qubits info
-        self.qubits_info_label = tk.Label(status_frame, text=f"Qubits: {self.num_qubits}",
-                                         font=('Arial', 9), fg=palette['used_gates_counter_color'], bg=palette['background_4'])
-        self.qubits_info_label.pack(pady=(0, 5))
-
->>>>>>> 9ab6017b
 
     def open_3d_visualizer(self):
         """Open the 3D quantum state visualizer window"""
@@ -1579,15 +1504,6 @@
 
         # Make dialog modal - AFTER positioning and visibility
         dialog.transient(self.root)
-<<<<<<< HEAD
-        try:
-            dialog.grab_set()
-            dialog.focus_force()
-        except tk.TclError:
-            # Window not ready yet, try again after a short delay
-            self.root.after(50, lambda: dialog.grab_set() if dialog.winfo_exists() else None)
-            dialog.focus_force()
-=======
 
         # Ensure dialog is visible BEFORE grab_set
         dialog.lift()
@@ -1595,7 +1511,6 @@
         dialog.deiconify()
         dialog.grab_set()
         dialog.focus_force()
->>>>>>> 9ab6017b
 
         # Add border frame
         border_frame = tk.Frame(dialog, bg=palette.get('main_menu_button_text_color', '#2c1f12'), bd=2, relief=tk.RAISED)
@@ -1617,12 +1532,6 @@
                                 fg=palette['title_color'], bg=palette['background_4'])
         title_bar_label.pack(side=tk.LEFT, padx=int(self.screen_width * 0.008), pady=int(self.screen_height * 0.005))
 
-<<<<<<< HEAD
-        # Close button in title bar
-        close_btn_font_size = max(8, int(self.screen_width * 0.006))
-        self.create_canvas_dialog_button(title_bar, "✕", dialog.destroy, 30, 25,
-                                    palette['background_4'], palette['title_color'])
-=======
         # FIXED: Close button with correct parameters
         close_btn = self.create_canvas_dialog_button(
             title_bar, "✕", dialog.destroy,
@@ -1630,19 +1539,14 @@
             width=25, height=20, font_size=12
         )
         close_btn.pack(side=tk.RIGHT, padx=5)
->>>>>>> 9ab6017b
 
         # Content area
         content_frame = tk.Frame(main_frame, bg=palette['background_3'])
         content_frame.pack(fill=tk.BOTH, expand=True, padx=int(self.screen_width * 0.01), pady=int(self.screen_height * 0.01))
 
-        # Icon and message
-        icon_map = {"info": "ℹ️", "warning": "⚠️", "error": "❌", "success": "✅"}
-        icon = icon_map.get(dialog_type, "ℹ️")
-
         # Icon and title together
         header_font_size = max(12, int(self.screen_width * 0.01))
-        header_label = tk.Label(content_frame, text=f"{icon} {title}",
+        header_label = tk.Label(content_frame, text=f"{title}",
                             font=('Arial', header_font_size, 'bold'),
                             fg=palette['title_color'], bg=palette['background_3'])
         header_label.pack(pady=(int(self.screen_height * 0.01), int(self.screen_height * 0.008)))
@@ -1659,12 +1563,6 @@
         button_frame = tk.Frame(content_frame, bg=palette['background_3'])
         button_frame.pack(pady=(int(self.screen_height * 0.015), int(self.screen_height * 0.01)))
 
-<<<<<<< HEAD
-        # OK button using canvas for macOS compatibility - store reference
-        button_font_size = max(9, int(self.screen_width * 0.007))
-        ok_button_canvas = self.create_canvas_dialog_button(button_frame, "OK", dialog.destroy, 120, 40,
-                                    palette['background_4'], palette['main_menu_button_text_color'])
-=======
         # OK button with correct parameters
         ok_button = self.create_canvas_dialog_button(
             button_frame, "OK", dialog.destroy,
@@ -1672,7 +1570,6 @@
             width=80, height=30, font_size=10
         )
         ok_button.pack()
->>>>>>> 9ab6017b
 
         # Make title bar draggable
         def start_move(event):
@@ -1691,15 +1588,7 @@
         title_bar_label.bind("<Button-1>", start_move)
         title_bar_label.bind("<B1-Motion>", on_move)
 
-<<<<<<< HEAD
-        # Focus handling - use the canvas instead of ok_button
-        dialog.focus_set()
-        ok_button_canvas.focus_set()
-
-        # Bind Enter and Escape keys
-=======
         # Bind keys
->>>>>>> 9ab6017b
         dialog.bind('<Return>', lambda e: dialog.destroy())
         dialog.bind('<Escape>', lambda e: dialog.destroy())
 
@@ -1728,14 +1617,6 @@
 
             # Make window modal and force focus - AFTER positioning
             viz_window.transient(self.root)
-<<<<<<< HEAD
-            try:
-                viz_window.grab_set()
-                viz_window.focus_force()
-            except tk.TclError:
-                self.root.after(50, lambda: viz_window.grab_set() if viz_window.winfo_exists() else None)
-                viz_window.focus_force()
-=======
 
             # Ensure window is visible BEFORE grab_set
             viz_window.lift()
@@ -1745,7 +1626,6 @@
             # NOW set grab and focus after window is fully visible
             viz_window.grab_set()
             viz_window.focus_force()
->>>>>>> 9ab6017b
 
             # Add border since overrideredirect removes window decorations
             border_frame = tk.Frame(viz_window, bg=palette['main_menu_button_text_color'], bd=2, relief=tk.RAISED)
@@ -1766,7 +1646,6 @@
                                     fg=palette['3D_visualizer_title_color'], bg=palette['background_4'])
             title_bar_label.place(relx=0.02, rely=0.5, anchor='w')
 
-<<<<<<< HEAD
             # Close button in title bar using canvas for macOS compatibility
             close_btn_font_size = max(10, int(self.screen_width * 0.008))
             close_btn_canvas = tk.Canvas(title_bar, bg=palette['background_4'], highlightthickness=0, bd=0)
@@ -1790,17 +1669,6 @@
             close_btn_canvas.bind("<Button-1>", lambda e: viz_window.destroy())
 
             # Info panel with RESPONSIVE positioning
-=======
-            # FIXED: Close button with correct parameter order
-            close_btn = self.create_canvas_dialog_button(
-                title_bar, " Close", viz_window.destroy,
-                palette['background_4'], palette['title_color'],
-                width=80, height=30, font_size=10
-            )
-            close_btn.pack(side=tk.RIGHT, padx=5)
-
-            # Info panel with relative sizing
->>>>>>> 9ab6017b
             info_frame = tk.Frame(main_container, bg=palette['background_3'], relief=tk.RAISED, bd=1)
             info_frame.place(relx=0.02, rely=0.09, relwidth=0.96, relheight=0.06)
 
@@ -1841,88 +1709,6 @@
 
             # Button styling with relative font sizes
             button_font_size = max(10, int(self.screen_width * 0.008))
-
-            # Refresh button using canvas for macOS compatibility - RESPONSIVE
-            refresh_canvas = tk.Canvas(controls_frame, bg=palette['refresh_button_background'], 
-                                    highlightthickness=0, relief=tk.FLAT, bd=0)
-            refresh_canvas.place(relx=0.1, rely=0.5, relwidth=0.25, relheight=0.7, anchor='center')
-
-            def draw_refresh_button():
-                refresh_canvas.delete("all")
-                refresh_canvas.update_idletasks()
-                width = refresh_canvas.winfo_width()
-                height = refresh_canvas.winfo_height()
-                if width > 1 and height > 1:
-                    refresh_rect_id = refresh_canvas.create_rectangle(2, 2, width-2, height-2,
-                                                                    fill=palette['refresh_button_background'], 
-                                                                    outline=palette['refresh_button_background'], width=0, tags="bg")
-                    refresh_text_id = refresh_canvas.create_text(width//2, height//2, text="🔄 Refresh",
-                                                            font=('Arial', button_font_size, 'bold'), 
-                                                            fill=palette['background_black'], tags="text")
-                    # Store IDs for hover effects
-                    refresh_canvas.rect_id = refresh_rect_id
-                    refresh_canvas.text_id = refresh_text_id
-
-            refresh_canvas.bind('<Configure>', lambda e: draw_refresh_button())
-            refresh_canvas.after(10, draw_refresh_button)
-
-            refresh_canvas.bind("<Button-1>", lambda e: self.refresh_3d_visualization(viz_window, state_vector))
-            
-            def refresh_on_enter(event):
-                if hasattr(refresh_canvas, 'rect_id'):
-                    refresh_canvas.itemconfig(refresh_canvas.rect_id, fill=palette['button_hover_background'])
-                    refresh_canvas.itemconfig(refresh_canvas.text_id, fill=palette['button_hover_text_color'])
-                refresh_canvas.configure(cursor='hand2')
-
-            def refresh_on_leave(event):
-                if hasattr(refresh_canvas, 'rect_id'):
-                    refresh_canvas.itemconfig(refresh_canvas.rect_id, fill=palette['refresh_button_background'])
-                    refresh_canvas.itemconfig(refresh_canvas.text_id, fill=palette['background_black'])
-                refresh_canvas.configure(cursor='')
-
-            refresh_canvas.bind("<Enter>", refresh_on_enter)
-            refresh_canvas.bind("<Leave>", refresh_on_leave)
-
-            # Close button using canvas for macOS compatibility - RESPONSIVE
-            close_canvas = tk.Canvas(controls_frame, bg=palette['close_button_background'], 
-                                highlightthickness=0, relief=tk.FLAT, bd=0)
-            close_canvas.place(relx=0.9, rely=0.5, relwidth=0.25, relheight=0.7, anchor='center')
-
-            def draw_close_button():
-                close_canvas.delete("all")
-                close_canvas.update_idletasks()
-                width = close_canvas.winfo_width()
-                height = close_canvas.winfo_height()
-                if width > 1 and height > 1:
-                    close_rect_id = close_canvas.create_rectangle(2, 2, width-2, height-2,
-                                                                fill=palette['close_button_background'], 
-                                                                outline=palette['close_button_background'], width=0, tags="bg")
-                    close_text_id = close_canvas.create_text(width//2, height//2, text="❌ Close",
-                                                            font=('Arial', button_font_size, 'bold'), 
-                                                            fill=palette['close_button_text_color'], tags="text")
-                    # Store IDs for hover effects
-                    close_canvas.rect_id = close_rect_id
-                    close_canvas.text_id = close_text_id
-
-            close_canvas.bind('<Configure>', lambda e: draw_close_button())
-            close_canvas.after(10, draw_close_button)
-
-            close_canvas.bind("<Button-1>", lambda e: viz_window.destroy())
-            
-            def close_on_enter(event):
-                if hasattr(close_canvas, 'rect_id'):
-                    close_canvas.itemconfig(close_canvas.rect_id, fill=palette['button_hover_background'])
-                    close_canvas.itemconfig(close_canvas.text_id, fill=palette['button_hover_text_color'])
-                close_canvas.configure(cursor='hand2')
-
-            def close_on_leave(event):
-                if hasattr(close_canvas, 'rect_id'):
-                    close_canvas.itemconfig(close_canvas.rect_id, fill=palette['close_button_background'])
-                    close_canvas.itemconfig(close_canvas.text_id, fill=palette['close_button_text_color'])
-                close_canvas.configure(cursor='')
-
-            close_canvas.bind("<Enter>", close_on_enter)
-            close_canvas.bind("<Leave>", close_on_leave)
 
             # Visualization container - TAKES UP REMAINING SPACE RESPONSIVELY
             viz_container = tk.Frame(main_container, bg=palette['background'], relief=tk.SUNKEN, bd=3)
@@ -1965,38 +1751,7 @@
             # Embed the matplotlib figure in tkinter - RESPONSIVE
             canvas = FigureCanvasTkAgg(fig, viz_container)
             canvas.draw()
-<<<<<<< HEAD
             canvas.get_tk_widget().place(relx=0.01, rely=0.01, relwidth=0.98, relheight=0.98)
-=======
-            canvas.get_tk_widget().pack(fill=tk.BOTH, expand=True,
-                                    padx=int(window_width * 0.01),
-                                    pady=int(window_height * 0.01))
-            # State information panel with relative sizing
-            state_info_frame = tk.Frame(main_container, bg=palette['background_3'], relief=tk.RAISED, bd=1)
-            state_info_frame.pack(fill=tk.X,
-                                padx=int(window_width * 0.02),
-                                pady=(0, int(window_height * 0.015)))
-
-            # Calculate and display state information
-            state_data = state_vector.data
-            entangled = self.is_state_entangled(state_vector) if self.num_qubits > 1 else False
-
-            info_text = f" State Analysis: "
-            if entangled:
-                info_text += "Entangled state detected! "
-            else:
-                info_text += "Separable state. "
-
-            # Count significant amplitudes
-            significant_states = sum(1 for amp in state_data if abs(amp) > 0.001)
-            info_text += f"Active basis states: {significant_states}/{2**self.num_qubits}"
-
-            state_font_size = max(10, int(self.screen_width * 0.008))
-            state_label = tk.Label(state_info_frame, text=info_text,
-                                font=('Arial', state_font_size),
-                                fg='#ffffff', bg=palette['background_3'])
-            state_label.pack(pady=int(window_height * 0.01))
->>>>>>> 9ab6017b
 
             # Make title bar draggable
             def start_move(event):
@@ -2029,6 +1784,7 @@
             traceback.print_exc()
 
 
+
     def is_state_entangled(self, state_vector):
         """Simple check for entanglement (for educational purposes)"""
         try:
@@ -2056,16 +1812,10 @@
 
     def setup_results_area(self, parent):
         """Setup the results display area on the right side"""
-<<<<<<< HEAD
         # Enhanced title with responsive font size
         title_font_size = max(14, int(self.screen_width * 0.012))
-        results_title = tk.Label(parent, text="📊 Quantum State Analysis",
+        results_title = tk.Label(parent, text="Quantum State Analysis",
                                 font=('Arial', title_font_size, 'bold'), fg=palette['state_analysis_title_color'], bg=palette['background_3'])
-=======
-        # Enhanced title
-        results_title = tk.Label(parent, text=" Quantum State Analysis",
-                                font=('Arial', 14, 'bold'), fg=palette['state_analysis_title_color'], bg=palette['background_3'])
->>>>>>> 9ab6017b
         results_title.pack(pady=(10, 15))
 
         # Results container with styling
@@ -2096,7 +1846,6 @@
         self.results_text.pack(side=tk.LEFT, fill=tk.BOTH, expand=True)
         scrollbar.pack(side=tk.RIGHT, fill=tk.Y)
 
-<<<<<<< HEAD
         # Initial message with responsive formatting
         welcome_font_size = max(12, int(self.screen_width * 0.009))
         instruction_font_size = max(10, int(self.screen_width * 0.008))
@@ -2107,22 +1856,14 @@
         self.results_text.tag_configure("normal", font=('Consolas', results_font_size))
 
         # Insert initial message with tags
-        self.results_text.insert(tk.END, "🌟 Welcome to Quantum Circuit Sandbox!\n\n", "welcome")
+        self.results_text.insert(tk.END, "Welcome to Quantum Circuit Sandbox!\n\n", "welcome")
         self.results_text.insert(tk.END, "Build your circuit and click 'Run Circuit' to see the results.\n\n", "instruction")
-        self.results_text.insert(tk.END, "📝 Instructions:\n", "instruction")
+        self.results_text.insert(tk.END, "Instructions:\n", "instruction")
         self.results_text.insert(tk.END, "1. Select gates from the palette\n", "normal")
         self.results_text.insert(tk.END, "2. Configure qubits and initial states\n", "normal")
         self.results_text.insert(tk.END, "3. Run your circuit to see quantum state analysis\n", "normal")
-=======
-        # Initial message
-        self.results_text.insert(tk.END, " Welcome to Quantum Circuit Sandbox!\n\n")
-        self.results_text.insert(tk.END, "Build your circuit and click 'Run Circuit' to see the results.\n\n")
-        self.results_text.insert(tk.END, " Instructions:\n")
-        self.results_text.insert(tk.END, "1. Select gates from the palette\n")
-        self.results_text.insert(tk.END, "2. Configure qubits and initial states\n")
-        self.results_text.insert(tk.END, "3. Run your circuit to see quantum state analysis\n")
->>>>>>> 9ab6017b
         self.results_text.configure(state=tk.DISABLED)
+
 
 
     def setup_single_gate_controls(self, parent):
@@ -2132,27 +1873,6 @@
         container.configure(bg=palette['background_3'])
         container.pack(fill=tk.BOTH, expand=True, padx=10, pady=10)
 
-<<<<<<< HEAD
-=======
-        # Target qubit selection at top with relative sizing
-        qubit_frame = tk.Frame(container, bg=palette['background_4'], relief=tk.RAISED, bd=1)
-        qubit_frame.place(relx=0.5, rely=0.05, relwidth=1, relheight=0.1, anchor='center')
-
-        # Relative font size for qubit selection
-        qubit_label_font = max(9, int(self.screen_width * 0.008))
-        tk.Label(qubit_frame, text=" Target Qubit:",
-                font=('Arial', qubit_label_font, 'bold'),
-                fg=palette['target_qubit_title_color'], bg=palette['background_4']).place(
-                    relx=0.05, rely=0.5, anchor='w')
-
-        self.target_qubit_var = tk.IntVar(value=0)
-        combo_font = max(8, int(self.screen_width * 0.007))
-        self.target_qubit_combo = ttk.Combobox(qubit_frame, textvariable=self.target_qubit_var,
-                                            values=list(range(self.num_qubits)), state="readonly",
-                                            font=('Arial', combo_font), width=max(3, int(self.screen_width * 0.004)))
-        self.target_qubit_combo.place(relx=0.3, rely=0.5, anchor='w')
-
->>>>>>> 9ab6017b
         # Gate buttons section title
         title_font_size = max(10, int(self.screen_width * 0.009))
         gates_title = tk.Label(container, text="Single-Qubit Gates:",
@@ -2260,222 +1980,12 @@
         container.configure(bg=palette['background_3'])
         container.pack(fill=tk.BOTH, expand=True, padx=10, pady=10)
 
-<<<<<<< HEAD
         # Gate buttons section title
         title_font_size = max(10, int(self.screen_width * 0.009))
         gates_title = tk.Label(container, text="Multi-Qubit Gates:",
                             font=('Arial', title_font_size, 'bold'),
                             fg=palette['multi_qubit_gates_title_color'], bg=palette['background_3'])
         gates_title.place(relx=0.5, rely=0.1, anchor='center')
-=======
-        # Title
-        title_label = tk.Label(container, text="Multi-Qubit Gates:",
-                              font=('Arial', 12, 'bold'), fg=palette['multi_qubit_gates_title_color'], bg=palette['background_3'])
-        title_label.pack(pady=(0, 10))
-
-        # CNOT Gate section with compact layout
-        cnot_frame = tk.Frame(container, bg=palette['background_4'], relief=tk.RAISED, bd=2)
-        cnot_frame.pack(fill=tk.X, pady=3, ipady=10)
-
-        cnot_title = tk.Label(cnot_frame, text=" CNOT Gate",
-                            font=('Arial', 10, 'bold'), fg=palette['CNOT_gate_title_color'], bg=palette['background_4'])
-        cnot_title.pack(pady=(3, 5))
-
-        cnot_controls = tk.Frame(cnot_frame, bg=palette['background_4'])
-        cnot_controls.pack()
-
-        # CNOT Controls in compact layout
-        tk.Label(cnot_controls, text="Control:", font=('Arial', 9),
-                fg='#ffffff', bg=palette['background_4']).pack(side=tk.LEFT, padx=(5, 2))
-
-        self.cnot_control_var = tk.IntVar(value=0)
-        self.cnot_control_combo = ttk.Combobox(cnot_controls, textvariable=self.cnot_control_var,
-                                            values=list(range(self.num_qubits)), state="readonly",
-                                            font=('Arial', 9), width=3)
-        self.cnot_control_combo.pack(side=tk.LEFT, padx=2)
-
-        tk.Label(cnot_controls, text="T:", font=('Arial', 9),
-                fg='#ffffff', bg=palette['background_4']).pack(side=tk.LEFT, padx=(5, 2))
-
-        self.cnot_target_var = tk.IntVar(value=1 if self.num_qubits > 1 else 0)
-        self.cnot_target_combo = ttk.Combobox(cnot_controls, textvariable=self.cnot_target_var,
-                                            values=list(range(self.num_qubits)), state="readonly",
-                                            font=('Arial', 9), width=3)
-        self.cnot_target_combo.pack(side=tk.LEFT, padx=2)
-
-        # CNOT button
-        cnot_canvas = tk.Canvas(cnot_controls, highlightthickness=0, bd=0, width=60, height=30)
-        cnot_canvas.pack(side=tk.LEFT, padx=8)
-
-        # Draw CNOT button
-        cnot_canvas.create_rectangle(0, 0, 60, 30, fill=palette['CNOT_gate_title_color'], outline='#2b3340', tags="bg")
-        cnot_canvas.create_text(30, 15, text="Add",
-                              font=('Arial', 9, 'bold'),
-                              fill=palette['background_black'], tags="text")
-
-        def on_cnot_click(event):
-            self.add_cnot_gate()
-
-        def on_cnot_enter(event):
-            cnot_canvas.itemconfig("bg", fill=palette['button_hover_background'])
-            cnot_canvas.configure(cursor='hand2')
-
-        def on_cnot_leave(event):
-            cnot_canvas.itemconfig("bg", fill=palette['CNOT_gate_title_color'])
-            cnot_canvas.configure(cursor='')
-
-        cnot_canvas.bind("<Button-1>", on_cnot_click)
-        cnot_canvas.bind("<Enter>", on_cnot_enter)
-        cnot_canvas.bind("<Leave>", on_cnot_leave)
-
-        # CZ Gate section with compact layout
-        cz_frame = tk.Frame(container, bg=palette['background_4'], relief=tk.RAISED, bd=2)
-        cz_frame.pack(fill=tk.X, pady=3, ipady=10)
-
-        cz_title = tk.Label(cz_frame, text=" CZ Gate",
-                           font=('Arial', 10, 'bold'), fg=palette['CZ_gate_title_color'], bg=palette['background_4'])
-        cz_title.pack(pady=(3, 5))
-
-        cz_controls = tk.Frame(cz_frame, bg=palette['background_4'])
-        cz_controls.pack()
-
-        # CZ Controls in compact layout
-        tk.Label(cz_controls, text="Control:", font=('Arial', 9),
-                fg='#ffffff', bg=palette['background_4']).pack(side=tk.LEFT, padx=(5, 2))
-
-        self.cz_control_var = tk.IntVar(value=0)
-        self.cz_control_combo = ttk.Combobox(cz_controls, textvariable=self.cz_control_var,
-                                           values=list(range(self.num_qubits)), state="readonly",
-                                           font=('Arial', 9), width=3)
-        self.cz_control_combo.pack(side=tk.LEFT, padx=2)
-
-        tk.Label(cz_controls, text="Target:", font=('Arial', 9),
-                fg='#ffffff', bg=palette['background_4']).pack(side=tk.LEFT, padx=(5, 2))
-
-        self.cz_target_var = tk.IntVar(value=1 if self.num_qubits > 1 else 0)
-        self.cz_target_combo = ttk.Combobox(cz_controls, textvariable=self.cz_target_var,
-                                          values=list(range(self.num_qubits)), state="readonly",
-                                          font=('Arial', 9), width=3)
-        self.cz_target_combo.pack(side=tk.LEFT, padx=2)
-
-        # CZ button
-        cz_canvas = tk.Canvas(cz_controls, highlightthickness=0, bd=0, width=60, height=30)
-        cz_canvas.pack(side=tk.LEFT, padx=8)
-
-        # Draw CZ button
-        cz_canvas.create_rectangle(0, 0, 60, 30, fill=palette['CZ_gate_title_color'], outline='#2b3340', tags="bg")
-        cz_canvas.create_text(30, 15, text="Add",
-                            font=('Arial', 9, 'bold'),
-                            fill=palette['background_black'], tags="text")
-
-        def on_cz_click(event):
-            self.add_cz_gate()
-
-        def on_cz_enter(event):
-            cz_canvas.itemconfig("bg", fill=palette['button_hover_background'])
-            cz_canvas.configure(cursor='hand2')
-
-        def on_cz_leave(event):
-            cz_canvas.itemconfig("bg", fill=palette['CZ_gate_title_color'])
-            cz_canvas.configure(cursor='')
-
-        cz_canvas.bind("<Button-1>", on_cz_click)
-        cz_canvas.bind("<Enter>", on_cz_enter)
-        cz_canvas.bind("<Leave>", on_cz_leave)
-
-        # Toffoli Gate section (only show if 3+ qubits) with compact layout
-        if self.num_qubits >= 3:
-            toffoli_frame = tk.Frame(container, bg=palette['background_4'], relief=tk.RAISED, bd=2)
-            toffoli_frame.pack(fill=tk.X, pady=3, ipady=10)
-
-            toffoli_title = tk.Label(toffoli_frame, text=" Toffoli Gate",
-                                   font=('Arial', 10, 'bold'), fg=palette['toffoli_gate_title_color'], bg=palette['background_4'])
-            toffoli_title.pack(pady=(3, 5))
-
-            toffoli_controls = tk.Frame(toffoli_frame, bg=palette['background_4'])
-            toffoli_controls.pack()
-
-            # Toffoli Controls in compact layout
-            tk.Label(toffoli_controls, text="C1:", font=('Arial', 9),
-                    fg='#ffffff', bg=palette['background_4']).pack(side=tk.LEFT, padx=(3, 1))
-
-            self.toffoli_c1_var = tk.IntVar(value=0)
-            self.toffoli_c1_combo = ttk.Combobox(toffoli_controls, textvariable=self.toffoli_c1_var,
-                                               values=list(range(self.num_qubits)), state="readonly",
-                                               font=('Arial', 8), width=2)
-            self.toffoli_c1_combo.pack(side=tk.LEFT, padx=1)
-
-            tk.Label(toffoli_controls, text="C2:", font=('Arial', 9),
-                    fg='#ffffff', bg=palette['background_4']).pack(side=tk.LEFT, padx=(3, 1))
-
-            self.toffoli_c2_var = tk.IntVar(value=1)
-            self.toffoli_c2_combo = ttk.Combobox(toffoli_controls, textvariable=self.toffoli_c2_var,
-                                               values=list(range(self.num_qubits)), state="readonly",
-                                               font=('Arial', 8), width=2)
-            self.toffoli_c2_combo.pack(side=tk.LEFT, padx=1)
-
-            tk.Label(toffoli_controls, text="Target:", font=('Arial', 9),
-                    fg='#ffffff', bg=palette['background_4']).pack(side=tk.LEFT, padx=(3, 1))
-
-            self.toffoli_target_var = tk.IntVar(value=2)
-            self.toffoli_target_combo = ttk.Combobox(toffoli_controls, textvariable=self.toffoli_target_var,
-                                                   values=list(range(self.num_qubits)), state="readonly",
-                                                   font=('Arial', 8), width=2)
-            self.toffoli_target_combo.pack(side=tk.LEFT, padx=1)
-
-            # Toffoli button using canvas for macOS compatibility
-            toffoli_canvas = tk.Canvas(toffoli_controls, width=50, height=25,
-                                     bg=palette['toffoli_add_button_background'], highlightthickness=0, relief=tk.FLAT, bd=0)
-            toffoli_canvas.pack(side=tk.LEFT, padx=5)
-
-            toffoli_rect_id = toffoli_canvas.create_rectangle(2, 2, 48, 23,
-                                                            fill=palette['toffoli_add_button_background'], outline=palette['toffoli_add_button_background'], width=0)
-            toffoli_text_id = toffoli_canvas.create_text(25, 12, text="Add",
-                                                        font=('Arial', 9, 'bold'), fill=palette['background_black'])
-
-            toffoli_canvas.bind("<Button-1>", lambda e: self.add_toffoli_gate())
-            toffoli_canvas.bind("<Enter>", lambda e: (toffoli_canvas.itemconfig(toffoli_rect_id, fill=palette['button_hover_background']),
-                                                    toffoli_canvas.itemconfig(toffoli_text_id, fill=palette['button_hover_text_color'])))
-            toffoli_canvas.bind("<Leave>", lambda e: (toffoli_canvas.itemconfig(toffoli_rect_id, fill=palette['toffoli_add_button_background']),
-                                                    toffoli_canvas.itemconfig(toffoli_text_id, fill=palette['background_black'])))
-            toffoli_canvas.configure(cursor='hand2')
-
-
-    def setup_gate_panel(self, parent):
-        """Setup the gate selection panel"""
-        gate_frame = tk.Frame(parent, bg=palette['background_3'])
-        gate_frame.pack(fill=tk.X, padx=20, pady=10)
-
-        tk.Label(gate_frame, text="Available Gates:",
-                font=('Arial', 12, 'bold'), fg=palette['available_gates_title_color'], bg=palette['background_3']).pack(anchor=tk.W)
-
-        # Gate buttons and qubit selection
-        buttons_frame = tk.Frame(gate_frame, bg=palette['background_3'])
-        buttons_frame.pack(fill=tk.X, pady=5)
-
-        # Qubit selection for single-qubit gates
-        qubit_select_frame = tk.Frame(buttons_frame, bg=palette['background_3'])
-        qubit_select_frame.pack(side=tk.LEFT, padx=(0, 20))
-
-        tk.Label(qubit_select_frame, text="Target Qubit:",
-                font=('Arial', 10), fg=palette['target_qubit_title_color'], bg=palette['background_3']).pack()
-
-        self.target_qubit_var = tk.IntVar(value=0)
-        self.target_qubit_combo = ttk.Combobox(qubit_select_frame, textvariable=self.target_qubit_var,
-                                            values=list(range(self.num_qubits)), state="readonly",
-                                            font=('Arial', 10), width=5)
-        self.target_qubit_combo.pack()
-
-        # Single-qubit gates
-        single_gates_frame = tk.Frame(buttons_frame, bg=palette['background_3'])
-        single_gates_frame.pack(side=tk.LEFT, padx=10)
-
-        tk.Label(single_gates_frame, text="Single-Qubit Gates:",
-                font=('Arial', 10), fg=palette['single_qubit_gates_title_color'], bg=palette['background_3']).pack()
-
-        single_gates_buttons = tk.Frame(single_gates_frame, bg=palette['background_3'])
-        single_gates_buttons.pack()
->>>>>>> 9ab6017b
 
         # Gate data
         gate_colors = {
@@ -2582,7 +2092,6 @@
                                 fg=palette['gate_description_color'], bg=palette['background_4'])
             desc_label.place(relx=0.5, rely=0.87, anchor='center')
 
-
     def add_single_gate(self, gate):
         """Add a single-qubit gate to the selected qubit"""
         # If only one qubit, place gate automatically
@@ -2599,20 +2108,10 @@
         """Show a dialog to select which qubit to place the gate on"""
         self.play_sound('click')
 
-<<<<<<< HEAD
         # Create dialog
         dialog = tk.Toplevel(self.root)
         dialog.title(f"Place {gate} Gate")
         dialog.configure(bg=palette['background'])
-=======
-
-    def add_cnot_gate(self):
-        """Add a CNOT gate"""
-        if self.num_qubits < 2:
-            self.show_custom_dialog("Warning", "CNOT gate requires at least 2 qubits", "warning")
-            self.play_sound('error', self.play_error_sound_fallback)
-            return
->>>>>>> 9ab6017b
 
         # Make dialog fullscreen-compatible and always on top
         dialog.overrideredirect(True)
@@ -2685,7 +2184,6 @@
             close_canvas.itemconfig("text", fill=palette['title_color'])
             close_canvas.configure(cursor='')
 
-<<<<<<< HEAD
         close_canvas.bind("<Enter>", close_on_enter)
         close_canvas.bind("<Leave>", close_on_leave)
 
@@ -2817,13 +2315,6 @@
             self.show_custom_dialog("Warning", 
                                   f"{gate} gate requires at least {required_qubits} qubits", 
                                   "warning")
-=======
-
-    def add_cz_gate(self):
-        """Add a CZ gate"""
-        if self.num_qubits < 2:
-            self.show_custom_dialog("Warning", "CZ gate requires at least 2 qubits", "warning")
->>>>>>> 9ab6017b
             self.play_sound('error', self.play_error_sound_fallback)
             return
         
@@ -3149,26 +2640,11 @@
         self.update_circuit_display()
         self.play_sound('gate_place', self.play_gate_sound_fallback)
 
-<<<<<<< HEAD
     def validate_and_place_three_qubit_gate(self):
         """Validate three-qubit gate selection and place the gate"""
         c1, c2, target = self.selected_qubits
         
         # Check if all qubits are different
-=======
-
-    def add_toffoli_gate(self):
-        """Add a Toffoli gate"""
-        if self.num_qubits < 3:
-            self.show_custom_dialog("Warning", "Toffoli gate requires at least 3 qubits", "warning")
-            self.play_sound('error', self.play_error_sound_fallback)
-            return
-
-        c1 = self.toffoli_c1_var.get()
-        c2 = self.toffoli_c2_var.get()
-        target = self.toffoli_target_var.get()
-
->>>>>>> 9ab6017b
         if len(set([c1, c2, target])) != 3:
             self.show_custom_dialog("Invalid Selection", 
                                   "All three qubits must be different", 
@@ -3296,67 +2772,9 @@
 
 
     def update_qubit_selections(self):
-<<<<<<< HEAD
         """Update all qubit selection dropdowns when number of qubits cf there are any remaining issues or missing pieces in the multi-qubit selection syshanges"""
         # Note: Since we now use dialog-based selection for multi-qubit gates,
         # this method no longer needs to update multi-qubit gate controls
-=======
-        """Update all qubit selection dropdowns when number of qubits changes"""
-        qubit_range = list(range(self.num_qubits))
-
-        # Update target qubit combo
-        if hasattr(self, 'target_qubit_combo'):
-            self.target_qubit_combo['values'] = qubit_range
-            if self.target_qubit_var.get() >= self.num_qubits:
-                self.target_qubit_var.set(0)
-
-        # Update CNOT controls directly using stored references
-        if hasattr(self, 'cnot_control_combo'):
-            self.cnot_control_combo['values'] = qubit_range
-            if self.cnot_control_var.get() >= self.num_qubits:
-                self.cnot_control_var.set(0)
-
-        if hasattr(self, 'cnot_target_combo'):
-            self.cnot_target_combo['values'] = qubit_range
-            if self.cnot_target_var.get() >= self.num_qubits:
-                self.cnot_target_var.set(1 if self.num_qubits > 1 else 0)
-
-        # Update CZ controls directly using stored references
-        if hasattr(self, 'cz_control_combo'):
-            self.cz_control_combo['values'] = qubit_range
-            if self.cz_control_var.get() >= self.num_qubits:
-                self.cz_control_var.set(0)
-
-        if hasattr(self, 'cz_target_combo'):
-            self.cz_target_combo['values'] = qubit_range
-            if self.cz_target_var.get() >= self.num_qubits:
-                self.cz_target_var.set(1 if self.num_qubits > 1 else 0)
-
-        # Update Toffoli controls directly using stored references
-        if hasattr(self, 'toffoli_c1_combo'):
-            self.toffoli_c1_combo['values'] = qubit_range
-            if self.toffoli_c1_var.get() >= self.num_qubits:
-                self.toffoli_c1_var.set(0)
-
-        if hasattr(self, 'toffoli_c2_combo'):
-            self.toffoli_c2_combo['values'] = qubit_range
-            if self.toffoli_c2_var.get() >= self.num_qubits:
-                self.toffoli_c2_var.set(1 if self.num_qubits > 1 else 0)
-
-        if hasattr(self, 'toffoli_target_combo'):
-            self.toffoli_target_combo['values'] = qubit_range
-            if self.toffoli_target_var.get() >= self.num_qubits:
-                self.toffoli_target_var.set(2 if self.num_qubits > 2 else 0)
-
-        # Handle Toffoli visibility for 3+ qubits
-        self.update_toffoli_visibility()
-
-
-    def update_toffoli_visibility(self):
-        """Show/hide Toffoli controls based on number of qubits"""
-        # This is a simplified approach - in a production app you might want
-        # to rebuild the entire gate panel, but this preserves the existing widgets
->>>>>>> 9ab6017b
         pass
 
 
@@ -3513,7 +2931,6 @@
                                                        x + 8, target_y + 8,
                                                        fill='#ffffff', outline='#cccccc', width=2)
 
-<<<<<<< HEAD
             elif len(qubits) == 3 and gate == 'Toffoli':
                 # Enhanced three-qubit Toffoli gate
                 control1_qubit, control2_qubit, target_qubit = qubits
@@ -3558,8 +2975,6 @@
                     self.circuit_canvas.create_line(x - 8, target_y + 8,
                                                    x + 8, target_y - 8,
                                                    fill='#ffffff', width=3)
-=======
->>>>>>> 9ab6017b
 
     def run_circuit(self):
         """Execute the quantum circuit and display results"""
