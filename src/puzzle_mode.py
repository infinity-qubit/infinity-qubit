--- conflicted
+++ resolved
@@ -60,72 +60,6 @@
         # Initialize UI
         self.setup_ui()
 
-<<<<<<< HEAD
-    def create_canvas_dialog_button(self, parent, text, command, bg_color, text_color, 
-                                   width=120, height=40, font_size=12, font_weight='bold'):
-        """Create a canvas-based button for dialogs and popup windows"""
-        # Create canvas for the button
-        canvas = tk.Canvas(parent, width=width, height=height, 
-                          highlightthickness=0, bd=0, bg=parent['bg'])
-        
-        # Draw button background and text with proper closure
-        def create_draw_function(canvas, bg, txt, txt_color, w, h, fs, fw):
-            def draw_button(event=None):
-                canvas.delete("all")
-                canvas_width = canvas.winfo_width()
-                canvas_height = canvas.winfo_height()
-                if canvas_width > 1 and canvas_height > 1:
-                    canvas.create_rectangle(2, 2, canvas_width-2, canvas_height-2,
-                                          fill=bg, outline="#2b3340", width=1, tags="bg")
-                    canvas.create_text(canvas_width//2, canvas_height//2, text=txt,
-                                     font=('Arial', fs, fw), fill=txt_color, tags="text")
-            return draw_button
-        
-        draw_function = create_draw_function(canvas, bg_color, text, text_color, width, height, font_size, font_weight)
-        
-        # Bind configure event and initial draw
-        canvas.bind('<Configure>', draw_function)
-        canvas.after(10, draw_function)
-        
-        # Click handler
-        def on_click(event):
-            command()
-        
-        # Hover effects with proper closure
-        def create_hover_functions(canvas, bg, hover_bg):
-            def on_enter(event):
-                canvas.delete("bg")
-                canvas_width = canvas.winfo_width()
-                canvas_height = canvas.winfo_height()
-                if canvas_width > 1 and canvas_height > 1:
-                    canvas.create_rectangle(2, 2, canvas_width-2, canvas_height-2,
-                                          fill=hover_bg, outline="#2b3340", width=1, tags="bg")
-                canvas.configure(cursor='hand2')
-                canvas.tag_lower("bg")
-            
-            def on_leave(event):
-                canvas.delete("bg")
-                canvas_width = canvas.winfo_width()
-                canvas_height = canvas.winfo_height()
-                if canvas_width > 1 and canvas_height > 1:
-                    canvas.create_rectangle(2, 2, canvas_width-2, canvas_height-2,
-                                          fill=bg, outline="#2b3340", width=1, tags="bg")
-                canvas.configure(cursor='')
-                canvas.tag_lower("bg")
-            
-            return on_enter, on_leave
-        
-        hover_color = palette.get('button_hover_background', '#ffd08f')
-        on_enter, on_leave = create_hover_functions(canvas, bg_color, hover_color)
-        
-        # Bind events
-        canvas.bind("<Button-1>", on_click)
-        canvas.bind("<Enter>", on_enter)
-        canvas.bind("<Leave>", on_leave)
-        
-        return canvas
-
-=======
         # Load saved progress if available (after UI and levels are set up)
         self.load_progress()
 
@@ -161,7 +95,71 @@
             except Exception as e:
                 print(f"❌ Could not load progress: {e}")
     
->>>>>>> af5db3b6
+
+    def create_canvas_dialog_button(self, parent, text, command, bg_color, text_color, 
+                                   width=120, height=40, font_size=12, font_weight='bold'):
+        """Create a canvas-based button for dialogs and popup windows"""
+        # Create canvas for the button
+        canvas = tk.Canvas(parent, width=width, height=height, 
+                          highlightthickness=0, bd=0, bg=parent['bg'])
+        
+        # Draw button background and text with proper closure
+        def create_draw_function(canvas, bg, txt, txt_color, w, h, fs, fw):
+            def draw_button(event=None):
+                canvas.delete("all")
+                canvas_width = canvas.winfo_width()
+                canvas_height = canvas.winfo_height()
+                if canvas_width > 1 and canvas_height > 1:
+                    canvas.create_rectangle(2, 2, canvas_width-2, canvas_height-2,
+                                          fill=bg, outline="#2b3340", width=1, tags="bg")
+                    canvas.create_text(canvas_width//2, canvas_height//2, text=txt,
+                                     font=('Arial', fs, fw), fill=txt_color, tags="text")
+            return draw_button
+        
+        draw_function = create_draw_function(canvas, bg_color, text, text_color, width, height, font_size, font_weight)
+        
+        # Bind configure event and initial draw
+        canvas.bind('<Configure>', draw_function)
+        canvas.after(10, draw_function)
+        
+        # Click handler
+        def on_click(event):
+            command()
+        
+        # Hover effects with proper closure
+        def create_hover_functions(canvas, bg, hover_bg):
+            def on_enter(event):
+                canvas.delete("bg")
+                canvas_width = canvas.winfo_width()
+                canvas_height = canvas.winfo_height()
+                if canvas_width > 1 and canvas_height > 1:
+                    canvas.create_rectangle(2, 2, canvas_width-2, canvas_height-2,
+                                          fill=hover_bg, outline="#2b3340", width=1, tags="bg")
+                canvas.configure(cursor='hand2')
+                canvas.tag_lower("bg")
+            
+            def on_leave(event):
+                canvas.delete("bg")
+                canvas_width = canvas.winfo_width()
+                canvas_height = canvas.winfo_height()
+                if canvas_width > 1 and canvas_height > 1:
+                    canvas.create_rectangle(2, 2, canvas_width-2, canvas_height-2,
+                                          fill=bg, outline="#2b3340", width=1, tags="bg")
+                canvas.configure(cursor='')
+                canvas.tag_lower("bg")
+            
+            return on_enter, on_leave
+        
+        hover_color = palette.get('button_hover_background', '#ffd08f')
+        on_enter, on_leave = create_hover_functions(canvas, bg_color, hover_color)
+        
+        # Bind events
+        canvas.bind("<Button-1>", on_click)
+        canvas.bind("<Enter>", on_enter)
+        canvas.bind("<Leave>", on_leave)
+        
+        return canvas
+
     def load_puzzle_levels(self):
         """Load puzzle levels from JSON file"""
         try:
@@ -2025,7 +2023,6 @@
             result[0] = False
             dialog.destroy()
         
-<<<<<<< HEAD
         # Yes button - canvas-based
         yes_canvas = self.create_canvas_dialog_button(
             button_frame, "✓ Yes, Return",
@@ -2036,6 +2033,67 @@
         )
         yes_canvas.pack(side=tk.LEFT, padx=10)
         
+        # No button
+        no_btn = tk.Button(button_frame, text="✗ No, Stay",
+                          command=cancel_return,
+                          font=('Arial', 12, 'bold'),
+                          bg=palette['close_button_background'], 
+                          fg=palette['close_button_hover_text_color'],
+                          padx=20, pady=8,
+                          cursor='hand2', relief=tk.FLAT)
+        no_btn.pack(side=tk.LEFT, padx=10)
+
+        # --- Reset Progress Button in its own frame ---
+        reset_frame = tk.Frame(main_frame, bg=palette['background_2'])
+        reset_frame.pack(pady=(15, 5))
+
+        reset_label = tk.Label(reset_frame, text="Or reset your progress:",
+                               font=('Arial', 10, 'italic'),
+                               fg=palette['subtitle_color'], bg=palette['background_2'])
+        reset_label.pack(pady=(0, 5))
+
+        def reset_progress():
+            if os.path.exists(self.SAVE_FILE):
+                os.remove(self.SAVE_FILE)
+            self.current_level = 0
+            self.placed_gates = []
+            self.score = 0
+            self.save_progress()
+            dialog.destroy()
+            self.root.after(100, lambda: self.load_level(0))
+
+        reset_btn = tk.Button(reset_frame, text="🔄 Reset Progress",
+                            command=reset_progress,
+                            font=('Arial', 12, 'bold'),
+                            bg=palette['clear_button_background'],
+                            fg=palette['clear_button_text_color'],
+                            padx=20, pady=8,
+                            cursor='hand2', relief=tk.FLAT)
+        reset_btn.pack()
+
+        # Add hover effect for reset button
+        def on_reset_enter(event):
+            reset_btn.configure(bg=palette['button_hover_background'], fg=palette['button_hover_text_color'])
+        def on_reset_leave(event):
+            reset_btn.configure(bg=palette['clear_button_background'], fg=palette['clear_button_text_color'])
+        reset_btn.bind("<Enter>", on_reset_enter)
+        reset_btn.bind("<Leave>", on_reset_leave)
+
+        # Add hover effects for yes/no buttons
+        def on_yes_enter(event):
+            yes_btn.configure(bg=palette['next_level_button_hover_background'])
+        def on_yes_leave(event):
+            yes_btn.configure(bg=palette['next_level_button_background'])
+            
+        def on_no_enter(event):
+            no_btn.configure(bg=palette['close_button_hover_text_color'], fg=palette['close_button_text_color'])
+        def on_no_leave(event):
+            no_btn.configure(bg=palette['close_button_background'], fg=palette['close_button_hover_text_color'])
+            
+        yes_btn.bind("<Enter>", on_yes_enter)
+        yes_btn.bind("<Leave>", on_yes_leave)
+        no_btn.bind("<Enter>", on_no_enter)
+        no_btn.bind("<Leave>", on_no_leave)
         # No button - canvas-based
         no_canvas = self.create_canvas_dialog_button(
             button_frame, "✗ No, Stay",
@@ -2045,79 +2103,6 @@
             width=120, height=40, font_size=12
         )
         no_canvas.pack(side=tk.LEFT, padx=10)
-=======
-        # Yes button
-        yes_btn = tk.Button(button_frame, text="✓ Yes, Return",
-                           command=confirm_return,
-                           font=('Arial', 12, 'bold'),
-                           bg=palette['next_level_button_background'], 
-                           fg=palette['next_level_button_text_color'],
-                           padx=20, pady=8,
-                           cursor='hand2', relief=tk.FLAT)
-        yes_btn.pack(side=tk.LEFT, padx=10)
-        
-        # No button
-        no_btn = tk.Button(button_frame, text="✗ No, Stay",
-                          command=cancel_return,
-                          font=('Arial', 12, 'bold'),
-                          bg=palette['close_button_background'], 
-                          fg=palette['close_button_hover_text_color'],
-                          padx=20, pady=8,
-                          cursor='hand2', relief=tk.FLAT)
-        no_btn.pack(side=tk.LEFT, padx=10)
-
-        # --- Reset Progress Button in its own frame ---
-        reset_frame = tk.Frame(main_frame, bg=palette['background_2'])
-        reset_frame.pack(pady=(15, 5))
-
-        reset_label = tk.Label(reset_frame, text="Or reset your progress:",
-                               font=('Arial', 10, 'italic'),
-                               fg=palette['subtitle_color'], bg=palette['background_2'])
-        reset_label.pack(pady=(0, 5))
-
-        def reset_progress():
-            if os.path.exists(self.SAVE_FILE):
-                os.remove(self.SAVE_FILE)
-            self.current_level = 0
-            self.placed_gates = []
-            self.score = 0
-            self.save_progress()
-            dialog.destroy()
-            self.root.after(100, lambda: self.load_level(0))
-
-        reset_btn = tk.Button(reset_frame, text="🔄 Reset Progress",
-                            command=reset_progress,
-                            font=('Arial', 12, 'bold'),
-                            bg=palette['clear_button_background'],
-                            fg=palette['clear_button_text_color'],
-                            padx=20, pady=8,
-                            cursor='hand2', relief=tk.FLAT)
-        reset_btn.pack()
-
-        # Add hover effect for reset button
-        def on_reset_enter(event):
-            reset_btn.configure(bg=palette['button_hover_background'], fg=palette['button_hover_text_color'])
-        def on_reset_leave(event):
-            reset_btn.configure(bg=palette['clear_button_background'], fg=palette['clear_button_text_color'])
-        reset_btn.bind("<Enter>", on_reset_enter)
-        reset_btn.bind("<Leave>", on_reset_leave)
-
-        # Add hover effects for yes/no buttons
-        def on_yes_enter(event):
-            yes_btn.configure(bg=palette['next_level_button_hover_background'])
-        def on_yes_leave(event):
-            yes_btn.configure(bg=palette['next_level_button_background'])
-            
-        def on_no_enter(event):
-            no_btn.configure(bg=palette['close_button_hover_text_color'], fg=palette['close_button_text_color'])
-        def on_no_leave(event):
-            no_btn.configure(bg=palette['close_button_background'], fg=palette['close_button_hover_text_color'])
-            
-        yes_btn.bind("<Enter>", on_yes_enter)
-        yes_btn.bind("<Leave>", on_yes_leave)
-        no_btn.bind("<Enter>", on_no_enter)
-        no_btn.bind("<Leave>", on_no_leave)
->>>>>>> af5db3b6
         
         # Handle ESC key to cancel
         dialog.bind('<Escape>', lambda e: cancel_return())
