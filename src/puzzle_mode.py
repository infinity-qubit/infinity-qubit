import os
import warnings
warnings.filterwarnings("ignore", category=UserWarning, module="pygame.pkgdata")
os.environ['PYGAME_HIDE_SUPPORT_PROMPT'] = '1'

import tkinter as tk
from tkinter import ttk, messagebox
import json
import numpy as np
from qiskit import QuantumCircuit
from qiskit.quantum_info import Statevector
import pygame
from PIL import Image, ImageTk
import sys

sys.path.append('..')
from run import PROJECT_ROOT, get_resource_path
from q_utils import get_colors_from_file, extract_color_palette

# Get color palette
color_file_path = get_resource_path('config/color_palette.json')
palette = extract_color_palette(get_colors_from_file(color_file_path), 'puzzle_mode')

class PuzzleMode:
    SAVE_FILE = os.path.expanduser("resources/saves/infinity_qubit_puzzle_save.json")

    def __init__(self, root):
        self.root = root
        self.root.title("🧩 Infinity Qubit - Puzzle Mode")

        # Initialize pygame mixer for sound
        try:
            pygame.mixer.init(frequency=22050, size=-16, channels=2, buffer=512)
            self.sound_enabled = True
            self.load_sounds()
        except pygame.error:
            print("Warning: Could not initialize sound system")
            self.sound_enabled = False

        # Set fullscreen mode
        screen_width = self.root.winfo_screenwidth()
        screen_height = self.root.winfo_screenheight()

        # Enable fullscreen
        self.root.attributes('-fullscreen', True)
        self.root.geometry(f"{screen_width}x{screen_height}")
        self.root.configure(bg=palette['background'])
        self.root.resizable(False, False)  # Fixed size window

        # Store dimensions (use full screen)
        self.window_width = screen_width
        self.window_height = screen_height

        # Handle ESC key to exit
        self.root.bind('<Escape>', lambda e: self.return_to_main_menu())

        # Game state
        self.current_level = 0
        self.placed_gates = []
        self.score = 0
        self.levels = self.load_puzzle_levels()
        self.max_gates_used = {}  # Track efficiency

        # Initialize UI
        self.setup_ui()

        # Load saved progress if available (after UI and levels are set up)
        self.load_progress()

        self.load_level(self.current_level)
        if self.placed_gates:
            # Redraw the circuit with loaded gates
            self.draw_circuit()

    def save_progress(self):
        """Save current progress to a file."""
        data = {
            "current_level": self.current_level,
            "score": self.score,
            "placed_gates": self.placed_gates,
        }
        try:
            with open(self.SAVE_FILE, "w") as f:
                json.dump(data, f)
            print("✅ Progress saved.")
        except Exception as e:
            print(f"❌ Could not save progress: {e}")

    def load_progress(self):
        """Load progress from file if it exists."""
        if os.path.exists(self.SAVE_FILE):
            try:
                with open(self.SAVE_FILE, "r") as f:
                    data = json.load(f)
                self.current_level = data.get("current_level", 0)
                self.score = data.get("score", 0)
                self.placed_gates = data.get("placed_gates", [])
                print("✅ Progress loaded.")
            except Exception as e:
                print(f"❌ Could not load progress: {e}")


    def create_canvas_dialog_button(self, parent, text, command, bg_color, text_color,
                                   width=120, height=40, font_size=12, font_weight='bold'):
        """Create a canvas-based button for dialogs and popup windows"""
        # Create canvas for the button
        canvas = tk.Canvas(parent, width=width, height=height,
                          highlightthickness=0, bd=0, bg=parent['bg'])

        # Draw button background and text with proper closure
        def create_draw_function(canvas, bg, txt, txt_color, w, h, fs, fw):
            def draw_button(event=None):
                canvas.delete("all")
                canvas_width = canvas.winfo_width()
                canvas_height = canvas.winfo_height()
                if canvas_width > 1 and canvas_height > 1:
                    canvas.create_rectangle(2, 2, canvas_width-2, canvas_height-2,
                                          fill=bg, outline="#2b3340", width=1, tags="bg")
                    canvas.create_text(canvas_width//2, canvas_height//2, text=txt,
                                     font=('Arial', fs, fw), fill=txt_color, tags="text")
            return draw_button

        draw_function = create_draw_function(canvas, bg_color, text, text_color, width, height, font_size, font_weight)

        # Bind configure event and initial draw
        canvas.bind('<Configure>', draw_function)
        canvas.after(10, draw_function)

        # Click handler
        def on_click(event):
            command()

        # Hover effects with proper closure
        def create_hover_functions(canvas, bg, hover_bg):
            def on_enter(event):
                canvas.delete("bg")
                canvas_width = canvas.winfo_width()
                canvas_height = canvas.winfo_height()
                if canvas_width > 1 and canvas_height > 1:
                    canvas.create_rectangle(2, 2, canvas_width-2, canvas_height-2,
                                          fill=hover_bg, outline="#2b3340", width=1, tags="bg")
                canvas.configure(cursor='hand2')
                canvas.tag_lower("bg")

            def on_leave(event):
                canvas.delete("bg")
                canvas_width = canvas.winfo_width()
                canvas_height = canvas.winfo_height()
                if canvas_width > 1 and canvas_height > 1:
                    canvas.create_rectangle(2, 2, canvas_width-2, canvas_height-2,
                                          fill=bg, outline="#2b3340", width=1, tags="bg")
                canvas.configure(cursor='')
                canvas.tag_lower("bg")

            return on_enter, on_leave

        hover_color = palette.get('button_hover_background', '#ffd08f')
        on_enter, on_leave = create_hover_functions(canvas, bg_color, hover_color)

        # Bind events
        canvas.bind("<Button-1>", on_click)
        canvas.bind("<Enter>", on_enter)
        canvas.bind("<Leave>", on_leave)

        return canvas

    def load_puzzle_levels(self):
        """Load puzzle levels from JSON file"""
        try:
            with open(get_resource_path('config/puzzle_levels_temp.json'), 'r', encoding='utf-8') as f:
                levels = json.load(f)
            print(f"✅ Loaded {len(levels)} puzzle levels from JSON")
            return levels
        except FileNotFoundError:
            print("❌ puzzle_levels_temp.json not found, falling back to default levels")
            return self.create_puzzle_levels()
        except json.JSONDecodeError as e:
            print(f"❌ Error parsing puzzle_levels_temp.json: {e}")
            return self.create_puzzle_levels()
        except Exception as e:
            print(f"❌ Error loading puzzle levels: {e}")
            return self.create_puzzle_levels()

    def create_puzzle_levels(self):
        """Fallback method to create default puzzle levels if JSON loading fails"""
        return [
            {
                "name": "Basic Bit Flip",
                "description": "Transform |0⟩ into |1⟩ using the X gate",
                "input_state": "|0⟩",
                "target_state": "|1⟩",
                "available_gates": ["X"],
                "qubits": 1,
                "hint": "The X gate flips |0⟩ to |1⟩",
                "max_gates": 1,
                "difficulty": "Beginner"
            },
            {
                "name": "Superposition",
                "description": "Create equal superposition from |0⟩",
                "input_state": "|0⟩",
                "target_state": "|+⟩",
                "available_gates": ["H"],
                "qubits": 1,
                "hint": "The Hadamard gate creates superposition",
                "max_gates": 1,
                "difficulty": "Beginner"
            }
        ]


    def load_sounds(self):
        """Load sound effects for the puzzle mode"""
        try:
            # Define sound file paths
            sound_files = {
                'button_click': get_resource_path('resources/sounds/click.wav'),
                'gate_place': get_resource_path('resources/sounds/add_gate.wav'),
                'success': get_resource_path('resources/sounds/correct.wav'),
                'error': get_resource_path('resources/sounds/wrong.wav'),
                'clear': get_resource_path('resources/sounds/clear.wav'),
                'level_complete': get_resource_path('resources/sounds/correct.wav')
            }

            # Load sounds into pygame
            self.sounds = {}
            for sound_name, file_path in sound_files.items():
                try:
                    self.sounds[sound_name] = pygame.mixer.Sound(file_path)
                    print(f"✅ Loaded sound: {sound_name}")
                except pygame.error as e:
                    print(f"⚠️ Could not load {sound_name} from {file_path}: {e}")
                    # Create a placeholder/dummy sound or skip this sound
                    self.sounds[sound_name] = None

        except Exception as e:
            print(f"Warning: Could not load sounds: {e}")
            self.sound_enabled = False
            self.sounds = {}

    def play_sound(self, sound_name):
        """Play a sound effect"""
        if not self.sound_enabled:
            return

        try:
            if sound_name in self.sounds and self.sounds[sound_name] is not None:
                self.sounds[sound_name].play()
            else:
                print(f"⚠️ Sound '{sound_name}' not available")
        except Exception as e:
            print(f"Warning: Could not play sound {sound_name}: {e}")

    def setup_ui(self):
        """Setup the user interface with relative positioning"""
        # Main container with gradient-like effect
        main_frame = tk.Frame(self.root, bg=palette['main_frame_background'])
        main_frame.place(relx=0, rely=0, relwidth=1, relheight=1)

        # Add subtle top border
        top_border = tk.Frame(main_frame, bg=palette['top_border_color'])
        top_border.place(relx=0, rely=0, relwidth=1, relheight=0.005)

        # Content frame
        content_frame = tk.Frame(main_frame, bg=palette['background_2'])
        content_frame.place(relx=0, rely=0.005, relwidth=1, relheight=0.995)

        # Create header
        self.create_header(content_frame)

        # Main content container
        main_container = tk.Frame(content_frame, bg=palette['background_2'])
        main_container.place(relx=0.05, rely=0.12, relwidth=0.9, relheight=0.83)

        # Level info panel (replaces control panel)
        self.setup_level_info_panel(main_container)

        # Circuit display area
        self.setup_circuit_area(main_container)

        # Bottom section with gate palette, controls, and state analysis
        self.setup_bottom_section(main_container)

        # Set up window close protocol
        self.root.protocol("WM_DELETE_WINDOW", self.on_window_close)

    def create_header(self, parent):
        """Create header with title and navigation using relative positioning"""
        header_frame = tk.Frame(parent, bg=palette['background_2'])
        header_frame.place(relx=0.05, rely=0.02, relwidth=0.9, relheight=0.08)

        # Title on the left
        title_label = tk.Label(header_frame, text="🧩 Infinity Qubit - Puzzle Mode",
                            font=('Arial', max(20, int(self.window_width / 80)), 'bold'),
                            fg=palette['title_color'], bg=palette['background_2'])
        title_label.place(relx=0, rely=0.2, anchor='w')

        # Subtitle below title
        subtitle_label = tk.Label(header_frame,
                                text="Solve quantum puzzles with increasing difficulty",
                                font=('Arial', max(11, int(self.window_width / 140)), 'italic'),
                                fg=palette['subtitle_color'], bg=palette['background_2'])
        subtitle_label.place(relx=0, rely=0.7, anchor='w')

        # Back to Main Menu button - top right
        # Canvas-based main menu button for better color control on macOS
        button_width = max(120, int(self.window_width / 12))
        button_height = max(35, int(self.window_height / 25))

        main_menu_canvas = tk.Canvas(header_frame,
                                   width=button_width,
                                   height=button_height,
                                   bg=palette['puzzle_mode_button_color'],
                                   highlightthickness=0,
                                   bd=0)
        main_menu_canvas.place(relx=1, rely=0.5, anchor='e')

        # Draw button background
        main_menu_canvas.create_rectangle(2, 2, button_width-2, button_height-2,
                                        fill=palette['puzzle_mode_button_color'],
                                        outline=palette['puzzle_mode_button_color'], width=1,
                                        tags="menu_bg")

        # Add text to button
        main_menu_canvas.create_text(button_width//2, button_height//2,
                                   text="🏠 Main Menu",
                                   font=('Arial', max(10, int(self.window_width / 150)), 'bold'),
                                   fill=palette['puzzle_mode_button_text_color'],
                                   tags="menu_text")

        # Bind click events
        def on_menu_click(event):
            self.return_to_main_menu()

        def on_menu_enter(event):
            main_menu_canvas.itemconfig("menu_bg", fill=palette['puzzle_mode_button_hover_color'])
            main_menu_canvas.configure(cursor="hand2")

        def on_menu_leave(event):
            main_menu_canvas.itemconfig("menu_bg", fill=palette['puzzle_mode_button_color'])
            main_menu_canvas.configure(cursor="")

        main_menu_canvas.bind("<Button-1>", on_menu_click)
        main_menu_canvas.bind("<Enter>", on_menu_enter)
        main_menu_canvas.bind("<Leave>", on_menu_leave)

    def setup_level_info_panel(self, parent):
        """Setup the level information panel using relative positioning"""
        info_frame = tk.Frame(parent, bg=palette['background_2'], relief=tk.RAISED, bd=2)
        info_frame.place(relx=0, rely=0, relwidth=1, relheight=0.18)

        # Title
        info_title = tk.Label(info_frame, text="🎯 Level Information",
                            font=('Arial', max(16, int(self.window_width / 100)), 'bold'),
                            fg=palette['info_title_color'], bg=palette['background_2'])
        info_title.place(relx=0.5, rely=0.15, anchor='center')

        # Main info container
        info_container = tk.Frame(info_frame, bg=palette['background_2'])
        info_container.place(relx=0.1, rely=0.35, relwidth=0.8, relheight=0.6)

        # Level details - left side
        level_frame = tk.Frame(info_container, bg=palette['background_3'], relief=tk.RAISED, bd=1)
        level_frame.place(relx=0, rely=0, relwidth=0.48, relheight=1)

        self.level_label = tk.Label(level_frame, text="Level: 1",
                                font=('Arial', max(14, int(self.window_width / 120)), 'bold'),
                                fg=palette['level_counter_color'], bg=palette['background_3'])
        self.level_label.place(relx=0.5, rely=0.15, anchor='center')

        self.level_name_label = tk.Label(level_frame, text="Level Name",
                                    font=('Arial', max(12, int(self.window_width / 130)), 'bold'),
                                    fg=palette['level_name_color'], bg=palette['background_3'])
        self.level_name_label.place(relx=0.5, rely=0.4, anchor='center')

        self.level_description_label = tk.Label(level_frame, text="Description",
                                            font=('Arial', max(10, int(self.window_width / 150))),
                                            fg=palette['description_title_color'], bg=palette['background_3'],
                                            wraplength=int(self.window_width * 0.35))
        self.level_description_label.place(relx=0.5, rely=0.75, anchor='center')

        # Difficulty and score - right side
        stats_frame = tk.Frame(info_container, bg=palette['background_3'], relief=tk.RAISED, bd=1)
        stats_frame.place(relx=0.52, rely=0, relwidth=0.48, relheight=1)

        self.difficulty_label = tk.Label(stats_frame, text="Difficulty: Beginner",
                                    font=('Arial', max(12, int(self.window_width / 130)), 'bold'),
                                    fg=palette['difficulty_title_color'], bg=palette['background_3'])
        self.difficulty_label.place(relx=0.5, rely=0.15, anchor='center')

        self.score_label = tk.Label(stats_frame, text="Score: 0",
                                font=('Arial', max(12, int(self.window_width / 130)), 'bold'),
                                fg=palette['score_counter_color'], bg=palette['background_3'])
        self.score_label.place(relx=0.5, rely=0.4, anchor='center')

        self.gates_limit_label = tk.Label(stats_frame, text="Max Gates: 1",
                                        font=('Arial', max(10, int(self.window_width / 150))),
                                        fg=palette['max_gates_counter_color'], bg=palette['background_3'])
        self.gates_limit_label.place(relx=0.5, rely=0.65, anchor='center')

    def setup_circuit_area(self, parent):
        """Setup the circuit visualization area using relative positioning"""
        circuit_frame = tk.Frame(parent, bg=palette['background_2'], relief=tk.RAISED, bd=2)
        circuit_frame.place(relx=0, rely=0.2, relwidth=1, relheight=0.3)

        # Title
        circuit_title = tk.Label(circuit_frame, text="🔧 Quantum Circuit Designer",
                                font=('Arial', max(14, int(self.window_width / 100)), 'bold'),
                                fg=palette['main_circuit_title_color'], bg=palette['background_2'])
        circuit_title.place(relx=0.5, rely=0.1, anchor='center')

        # Circuit canvas
        canvas_container = tk.Frame(circuit_frame, bg=palette['background'], relief=tk.SUNKEN, bd=3)
        canvas_container.place(relx=0.05, rely=0.25, relwidth=0.9, relheight=0.65)

        canvas_width = int(self.window_width * 0.85)
        canvas_height = int(self.window_height * 0.18)

        self.circuit_canvas = tk.Canvas(canvas_container, width=canvas_width, height=canvas_height,
                                       bg=palette['background_4'], highlightthickness=0)
        self.circuit_canvas.place(relx=0.5, rely=0.5, anchor='center')

        self.canvas_width = canvas_width
        self.canvas_height = canvas_height

    def setup_bottom_section(self, parent):
        """Setup the bottom section with gate palette, controls, and state analysis using relative positioning"""
        bottom_frame = tk.Frame(parent, bg=palette['background_2'])
        bottom_frame.place(relx=0, rely=0.55, relwidth=1, relheight=0.45)

        # Left side - Gate Palette (40% width)
        gate_frame = tk.Frame(bottom_frame, bg=palette['background_2'], relief=tk.RAISED, bd=2)
        gate_frame.place(relx=0, rely=0, relwidth=0.4, relheight=1)

        tk.Label(gate_frame, text="🎨 Available Gates",
                font=('Arial', max(14, int(self.window_width / 100)), 'bold'),
                fg=palette['available_gates_title_color'], bg=palette['background_2']).place(relx=0.5, rely=0.08, anchor='center')

        # Gate buttons container
        self.gates_container = tk.Frame(gate_frame, bg=palette['background_2'])
        self.gates_container.place(relx=0.05, rely=0.18, relwidth=0.9, relheight=0.75)

        # Middle section - Puzzle Controls (30% width)
        controls_frame = tk.Frame(bottom_frame, bg=palette['background_2'], relief=tk.RAISED, bd=2)
        controls_frame.place(relx=0.42, rely=0, relwidth=0.26, relheight=1)

        self.setup_puzzle_controls(controls_frame)

        # Right side - Quantum State Analysis (30% width)
        results_frame = tk.Frame(bottom_frame, bg=palette['background_2'], relief=tk.RAISED, bd=2)
        results_frame.place(relx=0.7, rely=0, relwidth=0.3, relheight=1)

        self.setup_state_analysis(results_frame)

    def setup_puzzle_controls(self, parent):
        """Setup puzzle control buttons using relative positioning"""
        # Title
        control_title = tk.Label(parent, text="🎮 Puzzle Controls",
                               font=('Arial', max(14, int(self.window_width / 100)), 'bold'),
                               fg=palette['controls_title_text_color'], bg=palette['background_2'])
        control_title.place(relx=0.5, rely=0.08, anchor='center')

        # Create buttons container
        control_frame = tk.Frame(parent, bg=palette['background_2'])
        control_frame.place(relx=0.1, rely=0.18, relwidth=0.8, relheight=0.80)

        # Control buttons
        buttons_data = [
            ("🚀 Run Circuit", self.run_circuit, palette['run_button_background'], palette['run_button_text_color']),
            ("🔄 Clear Circuit", self.clear_circuit, palette['clear_button_background'], palette['clear_button_text_color']),
            ("💡 Hint", self.show_hint, palette['hint_button_background'], palette['hint_button_text_color']),
            ("⏭️ Skip Level", self.skip_level, palette['skip_button_background'], palette['skip_button_text_color'])
        ]

        for i, (text, command, bg_color, fg_color) in enumerate(buttons_data):
            btn_container = tk.Frame(control_frame, bg=palette['background_3'], relief=tk.RAISED, bd=2)
            btn_container.place(relx=0.5, rely=0.09 + i * 0.22, anchor='center', relwidth=0.9, relheight=0.18)

            # Create canvas-based button instead of tk.Button
            btn_canvas = tk.Canvas(btn_container, bg=bg_color, highlightthickness=0, relief=tk.FLAT, bd=0)
            btn_canvas.place(relx=0.5, rely=0.5, anchor='center', relwidth=0.9, relheight=0.8)

            # Calculate canvas dimensions for text centering
            btn_container.update_idletasks()
            canvas_width = int(btn_container.winfo_width() * 0.9)
            canvas_height = int(btn_container.winfo_height() * 0.8)

            # Create button rectangle and text
            font_size = max(11, int(self.window_width / 140))
            rect_id = btn_canvas.create_rectangle(2, 2, canvas_width-2, canvas_height-2,
                                                fill=bg_color, outline=bg_color, width=0)
            text_id = btn_canvas.create_text(canvas_width//2, canvas_height//2, text=text,
                                           font=('Arial', font_size, 'bold'), fill=fg_color)

            # Add click handler with proper closure
            def create_click_handler(cmd):
                return lambda event: cmd()

            btn_canvas.bind("<Button-1>", create_click_handler(command))
            btn_canvas.configure(cursor='hand2')

            # Add hover effects
            original_bg = bg_color
            def create_hover_functions(canvas, rect_id, text_id, orig_color, orig_fg):
                def on_enter(event):
                    canvas.itemconfig(rect_id, fill=palette['button_hover_background'])
                    canvas.itemconfig(text_id, fill=palette['button_hover_text_color'])
                def on_leave(event):
                    canvas.itemconfig(rect_id, fill=orig_color)
                    canvas.itemconfig(text_id, fill=orig_fg)
                return on_enter, on_leave

            on_enter, on_leave = create_hover_functions(btn_canvas, rect_id, text_id, original_bg, fg_color)
            btn_canvas.bind("<Enter>", on_enter)
            btn_canvas.bind("<Leave>", on_leave)

        # Status info
        status_frame = tk.Frame(control_frame, bg=palette['background_3'], relief=tk.SUNKEN, bd=1)
        status_frame.place(relx=0.5, rely=0.95, anchor='center', relwidth=0.9, relheight=0.12)

        status_title = tk.Label(status_frame, text="📊 Circuit Status",
                               font=('Arial', max(10, int(self.window_width / 160)), 'bold'),
                               fg=palette['circuit_status_title_color'], bg=palette['background_3'])
        status_title.place(relx=0.5, rely=0.25, anchor='center')

        self.gates_count_label = tk.Label(status_frame, text="Gates: 0",
                                         font=('Arial', max(9, int(self.window_width / 180))),
                                         fg=palette['gates_counter_color'], bg=palette['background_3'])
        self.gates_count_label.place(relx=0.3, rely=0.7, anchor='center')

        self.gates_used_label = tk.Label(status_frame, text="Used: 0/1",
                                        font=('Arial', max(9, int(self.window_width / 180))),
                                        fg=palette['used_gates_counter_color'], bg=palette['background_3'])
        self.gates_used_label.place(relx=0.7, rely=0.7, anchor='center')

    def setup_state_analysis(self, parent):
        """Setup quantum state analysis area using relative positioning"""
        # Title
        analysis_title = tk.Label(parent, text="📊 Quantum State Analysis",
                                font=('Arial', max(14, int(self.window_width / 100)), 'bold'),
                                fg=palette['state_analysis_title_color'], bg=palette['background_2'])
        analysis_title.place(relx=0.5, rely=0.08, anchor='center')

        # Analysis container
        analysis_container = tk.Frame(parent, bg=palette['background'], relief=tk.SUNKEN, bd=3)
        analysis_container.place(relx=0.05, rely=0.18, relwidth=0.9, relheight=0.75)

        # Text area with scrollbar
        text_frame = tk.Frame(analysis_container, bg=palette['background'])
        text_frame.place(relx=0.02, rely=0.02, relwidth=0.96, relheight=0.96)

        self.state_display = tk.Text(text_frame,
                                   font=('Consolas', max(9, int(self.window_width / 200))),
                                   bg=palette['background_4'], fg=palette['state_display_text_color'],
                                   relief=tk.FLAT, bd=0, insertbackground=palette['state_display_insert_background'],
                                   selectbackground=palette['state_display_select_background'],
                                   selectforeground=palette['state_display_select_foreground'],
                                   wrap=tk.WORD)

        scrollbar = tk.Scrollbar(text_frame, orient=tk.VERTICAL, command=self.state_display.yview,
                                bg=palette['background_3'], troughcolor=palette['background'],
                                activebackground=palette['state_scrollbar_active_background'])
        self.state_display.configure(yscrollcommand=scrollbar.set)

        self.state_display.place(relx=0, rely=0, relwidth=0.97, relheight=1)
        scrollbar.place(relx=0.97, rely=0, relwidth=0.03, relheight=1)


    def setup_gates(self, available_gates):
        """Setup available gate buttons for current level"""
        # Clear existing gates
        for widget in self.gates_container.winfo_children():
            widget.destroy()

        # Separate single and multi-qubit gates
        single_gates = [gate for gate in available_gates if gate in ['H', 'X', 'Y', 'Z', 'S', 'T']]
        multi_gates = [gate for gate in available_gates if gate in ['CNOT', 'CZ', 'Toffoli']]

        # Store gates for toggle functionality
        self.single_gates = single_gates
        self.multi_gates = multi_gates
        self.current_gate_view = 'single'  # Start with single-qubit gates

        # Create toggle button if both types of gates are available
        if single_gates and multi_gates:
            toggle_frame = tk.Frame(self.gates_container, bg=palette['background_2'])
            toggle_frame.pack(pady=(5, 15))

            # Canvas toggle button
            self.toggle_canvas = tk.Canvas(toggle_frame, highlightthickness=0, bd=0, width=250, height=40)
            self.toggle_canvas.pack()

            def draw_toggle_button():
                self.toggle_canvas.delete("all")
                width = 250
                height = 40
                bg_color = palette['show_multi_qubit_gates_button_background']
                text_color = palette['show_multi_qubit_gates_button_text_color']
                self.toggle_canvas.create_rectangle(0, 0, width, height, fill=bg_color, outline=bg_color, tags="bg")
                self.toggle_canvas.create_text(width//2, height//2, text="🔄 Show Multi-Qubit Gates",
                                             font=('Arial', 11, 'bold'),
                                             fill=text_color, tags="text")

            draw_toggle_button()

            # Click handler
            def on_toggle_click(event):
                self.toggle_gate_view()

            # Hover effects for toggle button
            def on_toggle_enter(event):
                self.toggle_canvas.itemconfig("bg", fill=palette['button_hover_background'])
                self.toggle_canvas.configure(cursor='hand2')

            def on_toggle_leave(event):
                self.toggle_canvas.itemconfig("bg", fill=palette['show_multi_qubit_gates_button_background'])
                self.toggle_canvas.configure(cursor='')

            # Bind events
            self.toggle_canvas.bind("<Button-1>", on_toggle_click)
            self.toggle_canvas.bind("<Enter>", on_toggle_enter)
            self.toggle_canvas.bind("<Leave>", on_toggle_leave)

        # Create container for gate display
        self.gate_display_frame = tk.Frame(self.gates_container, bg=palette['background_2'])
        self.gate_display_frame.pack(fill=tk.BOTH, expand=True)

        # Show initial gate set
        self.display_current_gates()

    def create_canvas_gate_button(self, parent, gate, color, description, relx, rely, relwidth, relheight):
        """Helper method to create a canvas-based gate button with proper closures"""
        # Container for the gate button using relative positioning
        btn_container = tk.Frame(parent, bg=palette['background_3'], relief=tk.RAISED, bd=1)
        btn_container.place(relx=relx, rely=rely, anchor='center', relwidth=relwidth, relheight=relheight)

        # Canvas button using relative positioning within its container
        btn_canvas = tk.Canvas(btn_container, highlightthickness=0, bd=0, bg=color)
        btn_canvas.place(relx=0.5, rely=0.4, anchor='center', relwidth=0.85, relheight=0.7)

        # Create button background and text with proper closure
        def create_draw_function(canvas, gate_color, gate_text):
            def draw_button(event=None):
                canvas.delete("all")
                width = canvas.winfo_width()
                height = canvas.winfo_height()
                if width > 1 and height > 1:  # Only draw if we have valid dimensions
                    canvas.create_rectangle(0, 0, width, height, fill=gate_color, outline=gate_color, tags="bg")
                    canvas.create_text(width//2, height//2, text=gate_text,
                                     font=('Arial', max(12, int(self.window_width / 140)), 'bold'),
                                     fill=palette['gate_symbol_color'], tags="text")
            return draw_button

        draw_button = create_draw_function(btn_canvas, color, gate)

        # Bind configure event to redraw when size changes
        btn_canvas.bind('<Configure>', draw_button)
        # Initial draw after the widget is mapped
        btn_canvas.after(10, draw_button)

        # Click handler with proper closure
        def create_click_handler(gate_name):
            def on_button_click(event):
                self.add_gate(gate_name)
            return on_button_click

        click_handler = create_click_handler(gate)

        # Hover effects with proper closure
        def create_hover_handlers(canvas, gate_color):
            def on_enter(event):
                canvas.delete("bg")
                width = canvas.winfo_width()
                height = canvas.winfo_height()
                if width > 1 and height > 1:
                    canvas.create_rectangle(0, 0, width, height, fill=palette['button_hover_background'], outline=palette['button_hover_background'], tags="bg")
                canvas.configure(cursor='hand2')
                canvas.tag_lower("bg")  # Ensure background is behind text

            def on_leave(event):
                canvas.delete("bg")
                width = canvas.winfo_width()
                height = canvas.winfo_height()
                if width > 1 and height > 1:
                    canvas.create_rectangle(0, 0, width, height, fill=gate_color, outline=gate_color, tags="bg")
                canvas.configure(cursor='')
                canvas.tag_lower("bg")  # Ensure background is behind text

            return on_enter, on_leave

        on_enter, on_leave = create_hover_handlers(btn_canvas, color)

        # Bind events
        btn_canvas.bind("<Button-1>", click_handler)
        btn_canvas.bind("<Enter>", on_enter)
        btn_canvas.bind("<Leave>", on_leave)

        # Description label using relative positioning
        desc_label = tk.Label(btn_container, text=description,
                            font=('Arial', max(8, int(self.window_width / 200))),
                            fg=palette['gate_description_color'], bg=palette['background_3'])
        desc_label.place(relx=0.5, rely=0.85, anchor='center')

        return btn_container, btn_canvas

    def display_current_gates(self):
        """Display the current set of gates (single or multi-qubit)"""
        # Clear existing gate display
        for widget in self.gate_display_frame.winfo_children():
            widget.destroy()

        gate_colors = {
            'H': palette['H_color'], 'X': palette['X_color'], 'Y': palette['Y_color'], 'Z': palette['Z_color'],
            'S': palette['S_color'], 'T': palette['T_color'], 'CNOT': palette['CNOT_color'], 'CZ': palette['CZ_color'],
            'Toffoli': palette['Toffoli_color']
        }

        gate_descriptions = {
            'H': 'Hadamard',
            'X': 'Pauli-X',
            'Y': 'Pauli-Y',
            'Z': 'Pauli-Z',
            'S': 'S Gate',
            'T': 'T Gate',
            'CNOT': 'CNOT',
            'CZ': 'CZ Gate',
            'Toffoli': 'Toffoli'
        }

        if self.current_gate_view == 'single' and self.single_gates:
            # Display single-qubit gates
            single_title = tk.Label(self.gate_display_frame, text="Single-Qubit Gates:",
                                font=('Arial', 12, 'bold'), fg=palette['single_qubit_gates_title_color'], bg=palette['background_2'])
            single_title.pack(pady=(5, 10))

            # Create main container for gates using relative positioning
            gates_main_container = tk.Frame(self.gate_display_frame, bg=palette['background_2'])
            gates_main_container.pack(fill=tk.BOTH, expand=True, padx=10, pady=5)

            # Calculate positions for 3-column grid
            cols = 3
            for i, gate in enumerate(self.single_gates):
                row = i // cols
                col = i % cols

                # Calculate relative positions
                relx = col * 0.33 + 0.165  # Center each button in its column (0.165, 0.495, 0.825)
                rely = row * 0.45 + 0.20   # Space rows evenly

                color = gate_colors.get(gate, '#ffffff')
                description = gate_descriptions.get(gate, '')

                # Create canvas button using helper method
                self.create_canvas_gate_button(gates_main_container, gate, color, description,
                                             relx, rely, 0.28, 0.4)

        elif self.current_gate_view == 'multi' and self.multi_gates:
            # Display multi-qubit gates in grid layout (same structure as single gates)
            multi_title = tk.Label(self.gate_display_frame, text="Multi-Qubit Gates:",
                                font=('Arial', 12, 'bold'), fg=palette['multi_qubit_gates_title_color'], bg=palette['background_2'])
            multi_title.pack(pady=(5, 10))

            # Create main container for gates using relative positioning
            gates_main_container = tk.Frame(self.gate_display_frame, bg=palette['background_2'])
            gates_main_container.pack(fill=tk.BOTH, expand=True, padx=10, pady=5)

            # Calculate positions for 3-column grid
            cols = 3
            for i, gate in enumerate(self.multi_gates):
                row = i // cols
                col = i % cols

                # Calculate relative positions
                relx = col * 0.33 + 0.165  # Center each button in its column
                rely = row * 0.25 + 0.15   # Space rows evenly

                color = gate_colors.get(gate, '#ffffff')
                description = gate_descriptions.get(gate, '')

                # Create canvas button using helper method
                self.create_canvas_gate_button(gates_main_container, gate, color, description,
                                             relx, rely, 0.28, 0.2)

        # If only one type of gates is available, show them without toggle
        elif not self.multi_gates and self.single_gates:
            # Only single gates available, show them directly
            self.current_gate_view = 'single'
            single_title = tk.Label(self.gate_display_frame, text="Available Gates:",
                                font=('Arial', 12, 'bold'), fg=palette['available_gates_title_color'], bg=palette['background_2'])
            single_title.pack(pady=(5, 10))

            # Create main container for gates using relative positioning
            gates_main_container = tk.Frame(self.gate_display_frame, bg=palette['background_2'])
            gates_main_container.pack(fill=tk.BOTH, expand=True, padx=10, pady=5)

            # Calculate positions for 3-column grid
            cols = 3
            for i, gate in enumerate(self.single_gates):
                row = i // cols
                col = i % cols

                # Calculate relative positions
                relx = col * 0.33 + 0.165  # Center each button in its column
                rely = row * 0.25 + 0.15   # Space rows evenly

                color = gate_colors.get(gate, '#ffffff')
                description = gate_descriptions.get(gate, '')

                # Create canvas button using helper method
                self.create_canvas_gate_button(gates_main_container, gate, color, description,
                                             relx, rely, 0.28, 0.2)

        elif not self.single_gates and self.multi_gates:
            # Only multi gates available, show them directly in grid
            self.current_gate_view = 'multi'
            multi_title = tk.Label(self.gate_display_frame, text="Available Gates:",
                                font=('Arial', 12, 'bold'), fg=palette['available_gates_title_color'], bg=palette['background_2'])
            multi_title.pack(pady=(5, 10))

            # Create main container for gates using relative positioning
            gates_main_container = tk.Frame(self.gate_display_frame, bg=palette['background_2'])
            gates_main_container.pack(fill=tk.BOTH, expand=True, padx=10, pady=5)

            # Calculate positions for 3-column grid
            cols = 3
            for i, gate in enumerate(self.multi_gates):
                row = i // cols
                col = i % cols

                # Calculate relative positions
                relx = col * 0.33 + 0.165  # Center each button in its column
                rely = row * 0.25 + 0.15   # Space rows evenly

                color = gate_colors.get(gate, '#ffffff')
                description = gate_descriptions.get(gate, '')

                # Create canvas button using helper method
                self.create_canvas_gate_button(gates_main_container, gate, color, description,
                                             relx, rely, 0.28, 0.2)

    def toggle_gate_view(self):
        """Toggle between single-qubit and multi-qubit gate views"""
        if self.current_gate_view == 'single':
            self.current_gate_view = 'multi'
            # Update canvas text
            self.toggle_canvas.itemconfig("text", text="🔄 Show Single-Qubit Gates")
        else:
            self.current_gate_view = 'single'
            # Update canvas text
            self.toggle_canvas.itemconfig("text", text="🔄 Show Multi-Qubit Gates")

        self.display_current_gates()

    def add_gate(self, gate):
        """Add a gate to the circuit"""
        level = self.levels[self.current_level]
        max_gates = level.get('max_gates', 999)

        # Check gate limit
        if len(self.placed_gates) >= max_gates:
            self.play_sound('error')
            self.show_gate_limit_warning(max_gates)
            return

        # Handle multi-qubit gates
        if gate in ['CNOT', 'CZ']:
            self.add_two_qubit_gate(gate)
        elif gate == 'Toffoli':
            self.add_toffoli_gate(gate)
        else:
            self.add_single_qubit_gate(gate)

        self.play_sound('gate_place')
        self.draw_circuit()

    def show_gate_limit_warning(self, max_gates):
        """Show a styled gate limit warning dialog without decorations"""
        dialog = tk.Toplevel(self.root)
        dialog.title("⚠️ Gate Limit Reached")
        dialog.overrideredirect(True)  # Remove window decorations
        dialog.configure(bg=palette['background'])
        dialog.transient(self.root)
        dialog.grab_set()
        dialog.focus_set()

        # Calculate center position immediately
        dialog_width = 600
        dialog_height = 500
        screen_width = dialog.winfo_screenwidth()
        screen_height = dialog.winfo_screenheight()
        x = (screen_width - dialog_width) // 2
        y = (screen_height - dialog_height) // 2
        dialog.geometry(f"{dialog_width}x{dialog_height}+{x}+{y}")

        # Ensure dialog is on top
        dialog.lift()
        dialog.attributes("-topmost", True)

        # Main container with border
        main_frame = tk.Frame(dialog, bg=palette['background_2'], relief=tk.RAISED, bd=3)
        main_frame.pack(fill=tk.BOTH, expand=True, padx=15, pady=15)

        # Header with warning icon
        header_frame = tk.Frame(main_frame, bg=palette['background_2'])
        header_frame.pack(fill=tk.X, pady=(15, 10))

        warning_label = tk.Label(header_frame, text="⚠️🚫⚠️",
                               font=('Arial', 24), fg='#ff6b6b', bg=palette['background_2'])
        warning_label.pack()

        title_label = tk.Label(header_frame, text="GATE LIMIT REACHED!",
                             font=('Arial', 18, 'bold'), fg='#ff6b6b', bg=palette['background_2'])
        title_label.pack(pady=(5, 0))

        # Content frame
        content_frame = tk.Frame(main_frame, bg=palette['background_3'], relief=tk.SUNKEN, bd=2)
        content_frame.pack(fill=tk.BOTH, expand=True, padx=10, pady=15)

        # Warning message
        warning_text = f"""You have reached the maximum gate limit for this level.

🚫 Current limit: {max_gates} gates
🔄 Clear some gates to add new ones
💡 Or try optimizing your circuit

Remember: Efficient solutions earn bonus points!"""

        warning_message = tk.Label(content_frame, text=warning_text,
                                 font=('Arial', 13),
                                 fg=palette['level_complete_info_label_text_color'],
                                 bg=palette['background_3'],
                                 justify=tk.CENTER)
        warning_message.pack(expand=True, pady=20)

        # Button frame
        button_frame = tk.Frame(main_frame, bg=palette['background_2'])
        button_frame.pack(pady=(10, 15))

        # Clear circuit button
        clear_canvas = tk.Canvas(button_frame, highlightthickness=0, bd=0, width=160, height=40)
        clear_canvas.pack(side=tk.LEFT, padx=10)

        # Draw clear button
        clear_canvas.create_rectangle(0, 0, 160, 40, fill=palette['clear_button_background'], outline=palette['clear_button_background'], tags="bg")
        clear_canvas.create_text(80, 20, text="🔄 Clear Circuit",
                               font=('Arial', 12, 'bold'),
                               fill=palette['clear_button_text_color'], tags="text")

        def on_clear_click(event):
            self.clear_circuit()
            dialog.destroy()

        def on_clear_enter(event):
            clear_canvas.itemconfig("bg", fill=palette['button_hover_background'])
            clear_canvas.configure(cursor='hand2')

        def on_clear_leave(event):
            clear_canvas.itemconfig("bg", fill=palette['clear_button_background'])
            clear_canvas.configure(cursor='')

        clear_canvas.bind("<Button-1>", on_clear_click)
        clear_canvas.bind("<Enter>", on_clear_enter)
        clear_canvas.bind("<Leave>", on_clear_leave)

        # OK button
        ok_canvas = tk.Canvas(button_frame, highlightthickness=0, bd=0, width=120, height=40)
        ok_canvas.pack(side=tk.LEFT, padx=10)

        # Draw OK button
        ok_canvas.create_rectangle(0, 0, 120, 40, fill=palette['next_level_button_background'], outline=palette['next_level_button_background'], tags="bg")
        ok_canvas.create_text(60, 20, text="✓ Got it!",
                            font=('Arial', 12, 'bold'),
                            fill=palette['next_level_button_text_color'], tags="text")

        def on_ok_click(event):
            dialog.destroy()

        def on_ok_enter(event):
            ok_canvas.itemconfig("bg", fill=palette['next_level_button_hover_background'])
            ok_canvas.configure(cursor='hand2')

        def on_ok_leave(event):
            ok_canvas.itemconfig("bg", fill=palette['next_level_button_background'])
            ok_canvas.configure(cursor='')

        ok_canvas.bind("<Button-1>", on_ok_click)
        ok_canvas.bind("<Enter>", on_ok_enter)
        ok_canvas.bind("<Leave>", on_ok_leave)

        # Handle ESC key to close
        dialog.bind('<Escape>', lambda e: dialog.destroy())

    def add_single_qubit_gate(self, gate):
        """Add a single qubit gate with target selection"""
        level = self.levels[self.current_level]
        num_qubits = level['qubits']

        if num_qubits == 1:
            # Only one qubit, add directly
            gate_info = {'gate': gate, 'qubits': [0]}
            self.placed_gates.append(gate_info)
        else:
            # Multiple qubits, ask user to select target
            target = self.ask_qubit_selection("Select target qubit:", num_qubits)
            if target is not None:
                gate_info = {'gate': gate, 'qubits': [target]}
                self.placed_gates.append(gate_info)

    def add_two_qubit_gate(self, gate):
        """Add a two-qubit gate with control and target selection"""
        level = self.levels[self.current_level]
        num_qubits = level['qubits']

        if num_qubits < 2:
            self.show_error_dialog(f"{gate} gate requires at least 2 qubits!")
            return

        # Ask for control and target qubits
        control = self.ask_qubit_selection("Select control qubit:", num_qubits)
        if control is None:
            return

        available_targets = [i for i in range(num_qubits) if i != control]
        target = self.ask_qubit_selection("Select target qubit:", num_qubits, available_targets)
        if target is None:
            return

        gate_info = {'gate': gate, 'qubits': [control, target]}
        self.placed_gates.append(gate_info)

    def add_toffoli_gate(self, gate):
        """Add a Toffoli gate with two controls and one target"""
        level = self.levels[self.current_level]
        num_qubits = level['qubits']

        if num_qubits < 3:
            self.show_error_dialog("Toffoli gate requires at least 3 qubits!")
            return

        # Ask for two control qubits and one target
        control1 = self.ask_qubit_selection("Select first control qubit:", num_qubits)
        if control1 is None:
            return

        available_control2 = [i for i in range(num_qubits) if i != control1]
        control2 = self.ask_qubit_selection("Select second control qubit:", num_qubits, available_control2)
        if control2 is None:
            return

        available_targets = [i for i in range(num_qubits) if i not in [control1, control2]]
        target = self.ask_qubit_selection("Select target qubit:", num_qubits, available_targets)
        if target is None:
            return

        gate_info = {'gate': gate, 'qubits': [control1, control2, target]}
        self.placed_gates.append(gate_info)

    def show_error_dialog(self, message):
        """Show a styled error dialog without decorations"""
        dialog = tk.Toplevel(self.root)
        dialog.title("❌ Error")
        dialog.overrideredirect(True)  # Remove window decorations
        dialog.geometry("400x200")
        dialog.configure(bg=palette['background'])
        dialog.transient(self.root)
        dialog.grab_set()
        dialog.focus_set()

        # Center the dialog on screen and ensure it's on top
        dialog.update_idletasks()
        screen_width = dialog.winfo_screenwidth()
        screen_height = dialog.winfo_screenheight()
        x = (screen_width - 400) // 2
        y = (screen_height - 200) // 2
        dialog.geometry(f"400x200+{x}+{y}")

        # Ensure dialog is on top
        dialog.lift()
        dialog.attributes("-topmost", True)

        # Main container with border
        main_frame = tk.Frame(dialog, bg=palette['background_2'], relief=tk.RAISED, bd=3)
        main_frame.pack(fill=tk.BOTH, expand=True, padx=15, pady=15)

        # Header with error icon
        header_frame = tk.Frame(main_frame, bg=palette['background_2'])
        header_frame.pack(fill=tk.X, pady=(15, 10))

        error_label = tk.Label(header_frame, text="❌⚠️❌",
                             font=('Arial', 20), fg='#ff6b6b', bg=palette['background_2'])
        error_label.pack()

        title_label = tk.Label(header_frame, text="ERROR",
                             font=('Arial', 16, 'bold'), fg='#ff6b6b', bg=palette['background_2'])
        title_label.pack(pady=(5, 0))

        # Content frame
        content_frame = tk.Frame(main_frame, bg=palette['background_3'], relief=tk.SUNKEN, bd=2)
        content_frame.pack(fill=tk.BOTH, expand=True, padx=10, pady=10)

        # Error message
        error_message = tk.Label(content_frame, text=message,
                               font=('Arial', 12),
                               fg=palette['level_complete_info_label_text_color'],
                               bg=palette['background_3'],
                               wraplength=350, justify=tk.CENTER)
        error_message.pack(expand=True, pady=15)

        # OK button using canvas for macOS compatibility
        self.create_canvas_dialog_button(main_frame, "✓ OK", dialog.destroy, 120, 40,
                                        palette['next_level_button_background'],
                                        palette['next_level_button_text_color'],
                                        pady=(10, 15))

        # Handle ESC key to close
        dialog.bind('<Escape>', lambda e: dialog.destroy())

    def ask_qubit_selection(self, prompt, num_qubits, available_qubits=None):
        """Ask user to select a qubit with no decorations dialog"""
        if available_qubits is None:
            available_qubits = list(range(num_qubits))

        if len(available_qubits) == 1:
            return available_qubits[0]

        # Create a simple selection dialog without decorations
        dialog = tk.Toplevel(self.root)
        dialog.title("Select Qubit")
        dialog.overrideredirect(True)  # Remove window decorations
        dialog.geometry("300x150")
        dialog.configure(bg=palette['background_2'])
        dialog.transient(self.root)
        dialog.grab_set()

        # Center the dialog on screen
        dialog.update_idletasks()
        x = (dialog.winfo_screenwidth() - 300) // 2
        y = (dialog.winfo_screenheight() - 150) // 2
        dialog.geometry(f"300x150+{x}+{y}")

        result = [None]

        tk.Label(dialog, text=prompt, font=('Arial', 12),
                fg=palette['prompt_text_color'], bg=palette['background_2']).pack(pady=10)

        button_frame = tk.Frame(dialog, bg=palette['background_2'])
        button_frame.pack(pady=10)

        def select_qubit(qubit):
            result[0] = qubit
            dialog.destroy()

        for qubit in available_qubits:
            canvas_btn = self.create_canvas_dialog_button(
                button_frame, f"Qubit {qubit}",
                lambda q=qubit: select_qubit(q),
                palette['qubit_selection_button_background'],
                palette['qubit_selection_button_text_color'],
                width=80, height=35, font_size=10
            )
            canvas_btn.pack(side=tk.LEFT, padx=5)

        # Cancel button
        cancel_canvas = self.create_canvas_dialog_button(
            button_frame, "Cancel",
            dialog.destroy,
            palette['cancel_selection_button_background'],
            palette['cancel_selection_button_text_color'],
            width=80, height=35, font_size=10
        )
        cancel_canvas.pack(side=tk.LEFT, padx=5)

        dialog.wait_window()
        return result[0]

    def clear_circuit(self):
        """Clear all gates from the circuit"""
        self.placed_gates = []
        self.play_sound('clear')
        self.draw_circuit()

    def run_circuit(self):
        """Run the quantum circuit and check if puzzle is solved"""
        level = self.levels[self.current_level]

        if not self.placed_gates:
            self.show_info_dialog("No Circuit", "Please add some gates to your circuit first!")
            return

        try:
            # Create quantum circuit
            qc = QuantumCircuit(level['qubits'])

            # Set initial state
            self.set_initial_state(qc, level['input_state'])

            # Add gates
            for gate_info in self.placed_gates:
                gate = gate_info['gate']
                qubits = gate_info['qubits']

                if gate == 'H':
                    qc.h(qubits[0])
                elif gate == 'X':
                    qc.x(qubits[0])
                elif gate == 'Y':
                    qc.y(qubits[0])
                elif gate == 'Z':
                    qc.z(qubits[0])
                elif gate == 'S':
                    qc.s(qubits[0])
                elif gate == 'T':
                    qc.t(qubits[0])
                elif gate == 'CNOT':
                    qc.cx(qubits[0], qubits[1])
                elif gate == 'CZ':
                    qc.cz(qubits[0], qubits[1])
                elif gate == 'Toffoli':
                    qc.ccx(qubits[0], qubits[1], qubits[2])

            # Get final state
            state_vector = Statevector.from_instruction(qc)

            # Check if puzzle is solved
            if self.check_solution(state_vector, level):
                self.level_complete()
            else:
                self.display_circuit_results(state_vector, level)

        except Exception as e:
            self.show_error_dialog(f"Error running circuit: {str(e)}")

    def run_circuit(self):
        """Run the quantum circuit and check if puzzle is solved"""
        level = self.levels[self.current_level]

        if not self.placed_gates:
            self.show_info_dialog("No Circuit", "Please add some gates to your circuit first!")
            return

        try:
            # Create quantum circuit
            qc = QuantumCircuit(level['qubits'])

            # Set initial state
            self.set_initial_state(qc, level['input_state'])

            # Add gates
            for gate_info in self.placed_gates:
                gate = gate_info['gate']
                qubits = gate_info['qubits']

                if gate == 'H':
                    qc.h(qubits[0])
                elif gate == 'X':
                    qc.x(qubits[0])
                elif gate == 'Y':
                    qc.y(qubits[0])
                elif gate == 'Z':
                    qc.z(qubits[0])
                elif gate == 'S':
                    qc.s(qubits[0])
                elif gate == 'T':
                    qc.t(qubits[0])
                elif gate == 'CNOT':
                    qc.cx(qubits[0], qubits[1])
                elif gate == 'CZ':
                    qc.cz(qubits[0], qubits[1])
                elif gate == 'Toffoli':
                    qc.ccx(qubits[0], qubits[1], qubits[2])

            # Get final state
            state_vector = Statevector.from_instruction(qc)

            # Check if puzzle is solved
            if self.check_solution(state_vector, level):
                self.level_complete()
            else:
                self.display_circuit_results(state_vector, level)

        except Exception as e:
            self.show_error_dialog(f"Error running circuit: {str(e)}")

    def set_initial_state(self, qc, initial_state):
        """Set the initial state of the quantum circuit"""
        if initial_state == '|1⟩':
            qc.x(0)
        elif initial_state == '|+⟩':
            qc.h(0)
        elif initial_state == '|-⟩':
            qc.x(0)
            qc.h(0)
        elif initial_state == '|10⟩':
            qc.x(0)
        elif initial_state == '|110⟩':
            qc.x(0)
            qc.x(1)
        elif initial_state == '|+0⟩':
            qc.h(0)
        # Add more initial states as needed for your JSON levels
        # |0⟩, |00⟩, |000⟩, |0000⟩ are default, no preparation needed

    def check_solution(self, state_vector, level):
        """Check if the current state matches the target state"""
        target_state = level['target_state']
        state_data = state_vector.data
        tolerance = 0.01  # Tolerance for floating point comparisons

        # Single qubit states
        if target_state == '|1⟩' and level['qubits'] == 1:
            # |1⟩ state: [0, 1]
            return (abs(state_data[1]) > 0.99 and abs(state_data[0]) < tolerance and
                    abs(np.real(state_data[1]) - 1.0) < tolerance and
                    abs(np.imag(state_data[1])) < tolerance)

        elif target_state == '|0⟩' and level['qubits'] == 1:
            # |0⟩ state: [1, 0]
            return (abs(state_data[0]) > 0.99 and abs(state_data[1]) < tolerance and
                    abs(np.real(state_data[0]) - 1.0) < tolerance and
                    abs(np.imag(state_data[0])) < tolerance)

        elif target_state == '|+⟩' and level['qubits'] == 1:
            # |+⟩ = (|0⟩ + |1⟩)/√2: [1/√2, 1/√2]
            expected_amp = 1/np.sqrt(2)
            return (abs(abs(state_data[0]) - expected_amp) < tolerance and
                    abs(abs(state_data[1]) - expected_amp) < tolerance and
                    abs(np.real(state_data[0]) - expected_amp) < tolerance and
                    abs(np.imag(state_data[0])) < tolerance and
                    abs(np.real(state_data[1]) - expected_amp) < tolerance and
                    abs(np.imag(state_data[1])) < tolerance)

        elif target_state == '|-⟩' and level['qubits'] == 1:
            # |-⟩ = (|0⟩ - |1⟩)/√2: [1/√2, -1/√2]
            expected_amp = 1/np.sqrt(2)
            return (abs(abs(state_data[0]) - expected_amp) < tolerance and
                    abs(abs(state_data[1]) - expected_amp) < tolerance and
                    abs(np.real(state_data[0]) - expected_amp) < tolerance and
                    abs(np.imag(state_data[0])) < tolerance and
                    abs(np.real(state_data[1]) + expected_amp) < tolerance and
                    abs(np.imag(state_data[1])) < tolerance)

        elif target_state == '|i·1⟩' and level['qubits'] == 1:
            # Y|0⟩ = i|1⟩: [0, i]
            return (abs(state_data[0]) < tolerance and
                    abs(state_data[1]) > 0.99 and
                    abs(np.real(state_data[1])) < tolerance and
                    abs(np.imag(state_data[1]) - 1.0) < tolerance)

        elif target_state == '|+i⟩' and level['qubits'] == 1:
            # S|+⟩ = (|0⟩ + i|1⟩)/√2: [1/√2, i/√2]
            expected_amp = 1/np.sqrt(2)
            return (abs(abs(state_data[0]) - expected_amp) < tolerance and
                    abs(abs(state_data[1]) - expected_amp) < tolerance and
                    abs(np.real(state_data[0]) - expected_amp) < tolerance and
                    abs(np.imag(state_data[0])) < tolerance and
                    abs(np.real(state_data[1])) < tolerance and
                    abs(np.imag(state_data[1]) - expected_amp) < tolerance)

        elif target_state == '|T+⟩' and level['qubits'] == 1:
            # T|+⟩ = (|0⟩ + e^(iπ/4)|1⟩)/√2
            expected_amp = 1/np.sqrt(2)
            expected_phase = np.exp(1j * np.pi / 4)  # e^(iπ/4)
            expected_1_state = expected_amp * expected_phase
            return (abs(abs(state_data[0]) - expected_amp) < tolerance and
                    abs(abs(state_data[1]) - expected_amp) < tolerance and
                    abs(np.real(state_data[0]) - expected_amp) < tolerance and
                    abs(np.imag(state_data[0])) < tolerance and
                    abs(state_data[1] - expected_1_state) < tolerance)

        # Two qubit states
        elif target_state == '|11⟩' and level['qubits'] == 2:
            # |11⟩ state: [0, 0, 0, 1]
            return (abs(state_data[3]) > 0.99 and
                    abs(state_data[0]) < tolerance and abs(state_data[1]) < tolerance and
                    abs(state_data[2]) < tolerance and
                    abs(np.real(state_data[3]) - 1.0) < tolerance and
                    abs(np.imag(state_data[3])) < tolerance)

        elif target_state == '|++⟩' and level['qubits'] == 2:
            # |++⟩ = |+⟩⊗|+⟩ = (|00⟩ + |01⟩ + |10⟩ + |11⟩)/2
            expected_amp = 0.5
            return all(abs(abs(state_data[i]) - expected_amp) < tolerance and
                        abs(np.real(state_data[i]) - expected_amp) < tolerance and
                        abs(np.imag(state_data[i])) < tolerance
                        for i in range(4))

        elif target_state == '|Φ+⟩' and level['qubits'] == 2:
            # |Φ+⟩ = (|00⟩ + |11⟩)/√2: [1/√2, 0, 0, 1/√2]
            expected_amp = 1/np.sqrt(2)
            return (abs(abs(state_data[0]) - expected_amp) < tolerance and
                    abs(state_data[1]) < tolerance and abs(state_data[2]) < tolerance and
                    abs(abs(state_data[3]) - expected_amp) < tolerance and
                    abs(np.real(state_data[0]) - expected_amp) < tolerance and
                    abs(np.imag(state_data[0])) < tolerance and
                    abs(np.real(state_data[3]) - expected_amp) < tolerance and
                    abs(np.imag(state_data[3])) < tolerance)

        elif target_state == '|Φ-⟩' and level['qubits'] == 2:
            # |Φ-⟩ = (|00⟩ - |11⟩)/√2: [1/√2, 0, 0, -1/√2]
            expected_amp = 1/np.sqrt(2)
            return (abs(abs(state_data[0]) - expected_amp) < tolerance and
                    abs(state_data[1]) < tolerance and abs(state_data[2]) < tolerance and
                    abs(abs(state_data[3]) - expected_amp) < tolerance and
                    abs(np.real(state_data[0]) - expected_amp) < tolerance and
                    abs(np.imag(state_data[0])) < tolerance and
                    abs(np.real(state_data[3]) + expected_amp) < tolerance and
                    abs(np.imag(state_data[3])) < tolerance)

        elif target_state == '|Ψ+⟩' and level['qubits'] == 2:
            # |Ψ+⟩ = (|01⟩ + |10⟩)/√2: [0, 1/√2, 1/√2, 0]
            expected_amp = 1/np.sqrt(2)
            return (abs(state_data[0]) < tolerance and
                    abs(abs(state_data[1]) - expected_amp) < tolerance and
                    abs(abs(state_data[2]) - expected_amp) < tolerance and
                    abs(state_data[3]) < tolerance and
                    abs(np.real(state_data[1]) - expected_amp) < tolerance and
                    abs(np.imag(state_data[1])) < tolerance and
                    abs(np.real(state_data[2]) - expected_amp) < tolerance and
                    abs(np.imag(state_data[2])) < tolerance)

        elif target_state == '|Ψ-⟩' and level['qubits'] == 2:
            # |Ψ-⟩ = (|01⟩ - |10⟩)/√2: [0, 1/√2, -1/√2, 0]
            expected_amp = 1/np.sqrt(2)
            return (abs(state_data[0]) < tolerance and
                    abs(abs(state_data[1]) - expected_amp) < tolerance and
                    abs(abs(state_data[2]) - expected_amp) < tolerance and
                    abs(state_data[3]) < tolerance and
                    abs(np.real(state_data[1]) - expected_amp) < tolerance and
                    abs(np.imag(state_data[1])) < tolerance and
                    abs(np.real(state_data[2]) + expected_amp) < tolerance and
                    abs(np.imag(state_data[2])) < tolerance)

        elif target_state == '|-0⟩' and level['qubits'] == 2:
            # |-0⟩ = |-⟩ ⊗ |0⟩ = (|00⟩ - |10⟩)/√2: [1/√2, 0, -1/√2, 0]
            expected_amp = 1/np.sqrt(2)
            return (abs(abs(state_data[0]) - expected_amp) < tolerance and
                    abs(state_data[1]) < tolerance and
                    abs(abs(state_data[2]) - expected_amp) < tolerance and
                    abs(state_data[3]) < tolerance and
                    abs(np.real(state_data[0]) - expected_amp) < tolerance and
                    abs(np.imag(state_data[0])) < tolerance and
                    abs(np.real(state_data[2]) + expected_amp) < tolerance and
                    abs(np.imag(state_data[2])) < tolerance)

        # Three qubit states
        elif target_state == '|111⟩' and level['qubits'] == 3:
            # |111⟩ state: [0,0,0,0,0,0,0,1]
            return (abs(state_data[7]) > 0.99 and
                    all(abs(state_data[i]) < tolerance for i in range(7)) and
                    abs(np.real(state_data[7]) - 1.0) < tolerance and
                    abs(np.imag(state_data[7])) < tolerance)

        elif target_state == '|0Φ+⟩' and level['qubits'] == 3:
            # |0⟩ ⊗ |Φ+⟩ = |0⟩ ⊗ (|00⟩ + |11⟩)/√2 = (|000⟩ + |011⟩)/√2
            expected_amp = 1/np.sqrt(2)
            return (abs(abs(state_data[0]) - expected_amp) < tolerance and  # |000⟩
                    abs(state_data[1]) < tolerance and abs(state_data[2]) < tolerance and
                    abs(abs(state_data[3]) - expected_amp) < tolerance and  # |011⟩
                    abs(state_data[4]) < tolerance and abs(state_data[5]) < tolerance and
                    abs(state_data[6]) < tolerance and abs(state_data[7]) < tolerance and
                    abs(np.real(state_data[0]) - expected_amp) < tolerance and
                    abs(np.imag(state_data[0])) < tolerance and
                    abs(np.real(state_data[3]) - expected_amp) < tolerance and
                    abs(np.imag(state_data[3])) < tolerance)

        elif target_state == '|GHZ⟩' and level['qubits'] == 3:
            # |GHZ⟩ = (|000⟩ + |111⟩)/√2: [1/√2, 0, 0, 0, 0, 0, 0, 1/√2]
            expected_amp = 1/np.sqrt(2)
            return (abs(abs(state_data[0]) - expected_amp) < tolerance and  # |000⟩
                    abs(state_data[1]) < tolerance and abs(state_data[2]) < tolerance and
                    abs(state_data[3]) < tolerance and abs(state_data[4]) < tolerance and
                    abs(state_data[5]) < tolerance and abs(state_data[6]) < tolerance and
                    abs(abs(state_data[7]) - expected_amp) < tolerance and  # |111⟩
                    abs(np.real(state_data[0]) - expected_amp) < tolerance and
                    abs(np.imag(state_data[0])) < tolerance and
                    abs(np.real(state_data[7]) - expected_amp) < tolerance and
                    abs(np.imag(state_data[7])) < tolerance)

        # Custom/Placeholder states - these need specific implementations
        elif target_state == '|W⟩' and level['qubits'] == 3:
            # W state = (|001⟩ + |010⟩ + |100⟩)/√3
            expected_amp = 1/np.sqrt(3)
            return (abs(state_data[0]) < tolerance and  # |000⟩
                    abs(abs(state_data[1]) - expected_amp) < tolerance and  # |001⟩
                    abs(abs(state_data[2]) - expected_amp) < tolerance and  # |010⟩
                    abs(state_data[3]) < tolerance and  # |011⟩
                    abs(abs(state_data[4]) - expected_amp) < tolerance and  # |100⟩
                    abs(state_data[5]) < tolerance and  # |101⟩
                    abs(state_data[6]) < tolerance and  # |110⟩
                    abs(state_data[7]) < tolerance)  # |111⟩

        # Placeholder implementations for undefined states
        # These return True for now but should be properly defined
        elif target_state in ['|err⟩', '|QFT⟩', '|MaxEnt⟩', '|Secret⟩',
                                '|Interference⟩', '|ErrorCode⟩', '|Ultimate⟩']:
            # For these custom states, we need to define what they actually represent
            # For now, return True to allow level progression during development
            print(f"Warning: Target state '{target_state}' not fully implemented")

            # Placeholder logic - you can replace these with actual state definitions
            if target_state == '|QFT⟩' and level['qubits'] == 2:
                # 2-qubit QFT of |00⟩ should give equal superposition with phases
                return all(abs(abs(state_data[i]) - 0.5) < tolerance for i in range(4))

            elif target_state == '|MaxEnt⟩' and level['qubits'] == 4:
                # Maximally entangled 4-qubit state - check for equal superposition
                expected_amp = 1/4
                return all(abs(abs(state_data[i]) - expected_amp) < tolerance for i in range(16))

            # For other undefined states, return True (temporary)
            return True

        # Default case - should not happen with proper target states
        else:
            print(f"Warning: Unknown target state '{target_state}' for {level['qubits']} qubits")
            return False

    def display_circuit_results(self, state_vector, level):
        """Display the results of running the circuit"""
        self.state_display.config(state=tk.NORMAL)
        self.state_display.delete(1.0, tk.END)

        self.state_display.insert(tk.END, "🔬 Circuit Results\n")
        self.state_display.insert(tk.END, "═" * 30 + "\n\n")

        # Display state vector
        self.state_display.insert(tk.END, "📊 Final Quantum State:\n")
        state_data = state_vector.data

        for i, amplitude in enumerate(state_data):
            if abs(amplitude) > 0.001:  # Only show significant amplitudes
                binary = format(i, f'0{level["qubits"]}b')
                prob = abs(amplitude) ** 2
                self.state_display.insert(tk.END, f"|{binary}⟩: {amplitude:.3f} (prob: {prob:.3f})\n")

        self.state_display.insert(tk.END, f"\n🎯 Target: {level['target_state']}\n")
        self.state_display.insert(tk.END, "❌ Puzzle not solved yet. Try adjusting your circuit!\n")
<<<<<<< HEAD
        self.play_sound('error')
        
=======

>>>>>>> 94fb04cb
        self.state_display.config(state=tk.DISABLED)

    def level_complete(self):
        """Handle level completion with styled dialog"""
        self.play_sound('level_complete')
        level = self.levels[self.current_level]

        # Calculate score based on efficiency
        max_gates = level.get('max_gates', len(self.placed_gates))
        efficiency_bonus = max(0, (max_gates - len(self.placed_gates)) * 10)
        level_score = 100 + efficiency_bonus
        self.score += level_score

        # Update score display
        self.score_label.config(text=f"Score: {self.score}")

        # Create custom styled dialog
        self.show_level_complete_dialog(level, level_score, max_gates)

        # Note: We no longer automatically proceed to next level here
        # The user must click the "Next Level" button or close the dialog

        # Save progress after level completion
        self.save_progress()

    def show_level_complete_dialog(self, level, level_score, max_gates):
        """Show a custom styled level complete dialog without decorations"""
        dialog = tk.Toplevel(self.root)
        dialog.title("🎉 Level Complete!")
        dialog.overrideredirect(True)  # Remove window decorations
        dialog_dimensions = (700, 600)
        dialog.geometry(f"{dialog_dimensions[0]}x{dialog_dimensions[1]}")
        dialog.configure(bg=palette['background'])
        dialog.transient(self.root)
        dialog.grab_set()

        # Center the dialog in the middle of the screen
        dialog.update_idletasks()
        screen_width = dialog.winfo_screenwidth()
        screen_height = dialog.winfo_screenheight()
        x = (screen_width - dialog_dimensions[0]) // 2
        y = (screen_height - dialog_dimensions[1]) // 2
        dialog.geometry(f"{dialog_dimensions[0]}x{dialog_dimensions[1]}+{x}+{y}")

        # Main container with border
        main_frame = tk.Frame(dialog, bg=palette['background_2'], relief=tk.RAISED, bd=3)
        main_frame.pack(fill=tk.BOTH, expand=True, padx=15, pady=15)

        # Header with celebration emoji
        header_frame = tk.Frame(main_frame, bg=palette['background_2'])
        header_frame.pack(fill=tk.X, pady=(20, 15))

        celebration_label = tk.Label(header_frame, text="🎉✨🏆✨🎉",
                                font=('Arial', 28), fg='#ffd700', bg=palette['background_2'])
        celebration_label.pack()

        title_label = tk.Label(header_frame, text="LEVEL COMPLETE!",
                            font=('Arial', 24, 'bold'), fg=palette['level_complete_title_color'], bg=palette['background_2'])
        title_label.pack(pady=(10, 0))

        # Content frame
        content_frame = tk.Frame(main_frame, bg=palette['background_3'], relief=tk.SUNKEN, bd=2)
        content_frame.pack(fill=tk.BOTH, expand=True, padx=20, pady=20)

        # Level info
        info_text = f"""🎯 {level['name']}

    ⚡ Gates Used: {len(self.placed_gates)}/{max_gates}
    🏅 Level Score: +{level_score}
    💰 Total Score: {self.score}

    {self.get_performance_message(len(self.placed_gates), max_gates)}"""

        info_label = tk.Label(content_frame, text=info_text,
                            font=('Arial', 16), fg=palette['level_complete_info_label_text_color'], bg=palette['background_3'],
                            justify=tk.CENTER)
        info_label.pack(expand=True, pady=30)

        # Button frame with more space
        button_frame = tk.Frame(main_frame, bg=palette['background_2'])
        button_frame.pack(fill=tk.X, pady=(20, 25))

        # Button container for horizontal layout
        btn_container = tk.Frame(button_frame, bg=palette['background_2'])
        btn_container.pack()

        # Next Level button - canvas-based
        next_canvas = self.create_canvas_dialog_button(
            btn_container, "🚀 Next Level",
            lambda: [dialog.destroy(), self.proceed_to_next_level()],
            palette['next_level_button_background'], palette['next_level_button_text_color'],
            width=200, height=50, font_size=16
        )
        next_canvas.pack(side=tk.LEFT, padx=20)

        # Close button - canvas-based
        close_canvas = self.create_canvas_dialog_button(
            btn_container, "❌ Close",
            dialog.destroy,
            palette['close_button_background'], palette['close_button_hover_text_color'],
            width=140, height=50, font_size=16
        )
        close_canvas.pack(side=tk.LEFT, padx=20)

        # Hide next level button if this is the last level
        if self.current_level + 1 >= len(self.levels):
            # Update the text on the canvas button
            def update_next_button():
                next_canvas.delete("all")
                canvas_width = next_canvas.winfo_width()
                canvas_height = next_canvas.winfo_height()
                if canvas_width > 1 and canvas_height > 1:
                    next_canvas.create_rectangle(2, 2, canvas_width-2, canvas_height-2,
                                               fill='#888888', outline="#2b3340", width=1, tags="bg")
                    next_canvas.create_text(canvas_width//2, canvas_height//2, text="🏆 Game Complete!",
                                          font=('Arial', 16, 'bold'), fill='#ffffff', tags="text")
            next_canvas.after(10, update_next_button)
            # Disable the button by removing click binding
            next_canvas.unbind("<Button-1>")

    def proceed_to_next_level(self):
        """Proceed to the next level"""
        if self.current_level + 1 < len(self.levels):
            self.load_level(self.current_level + 1)
        else:
            self.game_complete()

    def get_performance_message(self, gates_used, max_gates):
        """Get a performance message based on gate efficiency"""
        if gates_used <= max_gates * 0.5:
            return "🌟 PERFECT! Outstanding efficiency!"
        elif gates_used <= max_gates * 0.75:
            return "⭐ EXCELLENT! Great optimization!"
        elif gates_used <= max_gates:
            return "✅ GOOD! You solved it!"
        else:
            return "💪 COMPLETED! Keep practicing!"

    def game_complete(self):
        """Handle game completion with styled dialog without decorations"""
        # Create custom styled dialog
        dialog = tk.Toplevel(self.root)
        dialog.title("🏆 Game Complete!")
        dialog.overrideredirect(True)  # Remove window decorations
        dialog.geometry("450x350")
        dialog.configure(bg=palette['background'])
        dialog.transient(self.root)
        dialog.grab_set()

        # Center the dialog
        dialog.update_idletasks()
        screen_width = dialog.winfo_screenwidth()
        screen_height = dialog.winfo_screenheight()
        x = (screen_width - 450) // 2
        y = (screen_height - 350) // 2
        dialog.geometry(f"450x350+{x}+{y}")

        # Main container with border
        main_frame = tk.Frame(dialog, bg=palette['background_2'], relief=tk.RAISED, bd=3)
        main_frame.pack(fill=tk.BOTH, expand=True, padx=10, pady=10)

        # Header with celebration
        header_frame = tk.Frame(main_frame, bg=palette['background_2'])
        header_frame.pack(fill=tk.X, pady=(15, 10))

        celebration_label = tk.Label(header_frame, text="🏆🎊🌟🎊🏆",
                                   font=('Arial', 24), fg='#ffd700', bg=palette['background_2'])
        celebration_label.pack()

        title_label = tk.Label(header_frame, text="QUANTUM MASTER!",
                             font=('Arial', 20, 'bold'), fg=palette['quantum_master_title_color'], bg=palette['background_2'])
        title_label.pack(pady=(5, 0))

        # Content frame
        content_frame = tk.Frame(main_frame, bg=palette['background_3'], relief=tk.SUNKEN, bd=2)
        content_frame.pack(fill=tk.BOTH, expand=True, padx=15, pady=15)

        # Completion message
        completion_text = f"""🎉 CONGRATULATIONS! 🎉

You've mastered all quantum puzzle levels!

🏅 Final Score: {self.score}
🧩 Levels Completed: {len(self.levels)}
⚡ You're now a Quantum Circuit Master!

Thank you for playing Infinity Qubit! 💫"""

        completion_label = tk.Label(content_frame, text=completion_text,
                                  font=('Arial', 12), fg='#ffffff', bg=palette['background_3'],
                                  justify=tk.CENTER)
        completion_label.pack(expand=True, pady=20)

        # Button frame
        button_frame = tk.Frame(main_frame, bg=palette['background_2'])
        button_frame.pack(fill=tk.X, pady=(0, 15))

        # Return to menu button - canvas-based
        menu_canvas = self.create_canvas_dialog_button(
            button_frame, "🏠 Return to Main Menu",
            lambda: [dialog.destroy(), self.go_back_to_menu()],
            palette['run_button_background'], palette['run_button_text_color'],
            width=220, height=40, font_size=12
        )
        menu_canvas.pack(pady=10)

    def show_hint(self):
        """Show hint for current level"""
        level = self.levels[self.current_level]
        hint = level.get('hint', 'No hint available for this level.')

        # Create custom hint dialog without decorations
        dialog = tk.Toplevel(self.root)
        dialog.title("💡 Hint")
        dialog.overrideredirect(True)  # Remove window decorations
        dialog.geometry("500x300")
        dialog.configure(bg=palette['background'])
        dialog.transient(self.root)
        dialog.grab_set()
        dialog.focus_set()

        # Center the dialog on screen and ensure it's on top
        dialog.update_idletasks()
        screen_width = dialog.winfo_screenwidth()
        screen_height = dialog.winfo_screenheight()
        x = (screen_width - 500) // 2
        y = (screen_height - 300) // 2
        dialog.geometry(f"500x300+{x}+{y}")

        # Ensure dialog is on top
        dialog.lift()
        dialog.attributes("-topmost", True)

        # Main container with border
        main_frame = tk.Frame(dialog, bg=palette['background_2'], relief=tk.RAISED, bd=3)
        main_frame.pack(fill=tk.BOTH, expand=True, padx=15, pady=15)

        # Title with icon
        title_label = tk.Label(main_frame, text="💡 Hint",
                             font=('Arial', 18, 'bold'),
                             fg=palette['title_color'], bg=palette['background_2'])
        title_label.pack(pady=(15, 10))

        # Hint content frame
        content_frame = tk.Frame(main_frame, bg=palette['background_3'], relief=tk.SUNKEN, bd=2)
        content_frame.pack(fill=tk.BOTH, expand=True, padx=10, pady=10)

        # Hint text
        hint_label = tk.Label(content_frame, text=hint,
                            font=('Arial', 14),
                            fg=palette['level_complete_info_label_text_color'],
                            bg=palette['background_3'],
                            wraplength=450, justify=tk.CENTER)
        hint_label.pack(expand=True, pady=20)

        # Close button - canvas-based
        close_canvas = self.create_canvas_dialog_button(
            main_frame, "✓ Got it!",
            dialog.destroy,
            palette['next_level_button_background'],
            palette['next_level_button_text_color'],
            width=120, height=40, font_size=12
        )
        close_canvas.pack(pady=(10, 15))

        # Handle ESC key to close
        dialog.bind('<Escape>', lambda e: dialog.destroy())

    def skip_level(self):
        """Skip to next level"""
        # Create custom skip confirmation dialog without decorations
        dialog = tk.Toplevel(self.root)
        dialog.title("Skip Level")
        dialog.overrideredirect(True)  # Remove window decorations
        dialog.geometry("450x250")
        dialog.configure(bg=palette['background'])
        dialog.transient(self.root)
        dialog.grab_set()
        dialog.focus_set()

        # Center the dialog on screen and ensure it's on top
        dialog.update_idletasks()
        screen_width = dialog.winfo_screenwidth()
        screen_height = dialog.winfo_screenheight()
        x = (screen_width - 450) // 2
        y = (screen_height - 250) // 2
        dialog.geometry(f"450x250+{x}+{y}")

        # Ensure dialog is on top
        dialog.lift()
        dialog.attributes("-topmost", True)

        result = [None]

        # Main container with border
        main_frame = tk.Frame(dialog, bg=palette['background_2'], relief=tk.RAISED, bd=3)
        main_frame.pack(fill=tk.BOTH, expand=True, padx=10, pady=10)

        # Title
        title_label = tk.Label(main_frame, text="⏭️ Skip Level",
                             font=('Arial', 16, 'bold'),
                             fg=palette['title_color'], bg=palette['background_2'])
        title_label.pack(pady=(15, 10))

        # Message
        message_label = tk.Label(main_frame,
                               text="Are you sure you want to skip this level?\nYou won't earn points for skipping.",
                               font=('Arial', 12),
                               fg=palette['subtitle_color'], bg=palette['background_2'],
                               justify=tk.CENTER)
        message_label.pack(pady=15)

        # Button frame
        button_frame = tk.Frame(main_frame, bg=palette['background_2'])
        button_frame.pack(pady=(20, 15))

        def confirm_skip():
            result[0] = True
            dialog.destroy()

        def cancel_skip():
            result[0] = False
            dialog.destroy()

        # Yes button - canvas-based
        yes_canvas = self.create_canvas_dialog_button(
            button_frame, "✓ Yes, Skip",
            confirm_skip,
            palette['skip_button_background'],
            palette['skip_button_text_color'],
            width=120, height=40, font_size=12
        )
        yes_canvas.pack(side=tk.LEFT, padx=10)

        # No button - canvas-based
        no_canvas = self.create_canvas_dialog_button(
            button_frame, "✗ No, Continue",
            cancel_skip,
            palette['close_button_background'],
            palette['close_button_hover_text_color'],
            width=140, height=40, font_size=12
        )
        no_canvas.pack(side=tk.LEFT, padx=10)

        # Handle ESC key to cancel
        dialog.bind('<Escape>', lambda e: cancel_skip())

        # Wait for dialog to close and get result
        dialog.wait_window()

        # Process result
        if result[0]:
            if self.current_level + 1 < len(self.levels):
                self.load_level(self.current_level + 1)
            else:
                self.game_complete()

        # Save the progress after skipping
        self.save_progress()

    def load_level(self, level_index):
        """Load a specific puzzle level"""
        if level_index >= len(self.levels):
            self.game_complete()
            return

        level = self.levels[level_index]
        self.current_level = level_index

        # Update level info UI
        self.level_label.config(text=f"Level: {level_index + 1}/{len(self.levels)}")
        self.level_name_label.config(text=level['name'])
        self.level_description_label.config(text=level['description'])
        self.difficulty_label.config(text=f"Difficulty: {level['difficulty']}")
        self.gates_limit_label.config(text=f"Max Gates: {level.get('max_gates', '∞')}")

        # Color code difficulty
        diff_colors = {
            'Beginner': palette['beginner_color'],
            'Intermediate': palette['intermediate_color'],
            'Advanced': palette['advanced_color'],
            'Expert': palette['expert_color'],
            'Master': palette['master_color']
        }
        self.difficulty_label.config(fg=diff_colors.get(level['difficulty'], palette['difficulty_label_color']))

        # Clear previous state
        self.placed_gates = []

        # Setup available gates for this level
        self.setup_gates(level['available_gates'])

        # Draw circuit
        self.draw_circuit()

        # Display initial state information
        self.display_states(level)

    def display_states(self, level):
        """Display level state information"""
        self.state_display.config(state=tk.NORMAL)
        self.state_display.delete(1.0, tk.END)

        self.state_display.insert(tk.END, f"🎯 Puzzle Goal\n")
        self.state_display.insert(tk.END, "─" * 30 + "\n\n")
        self.state_display.insert(tk.END, f"Transform: {level['input_state']} → {level['target_state']}\n\n")

        self.state_display.insert(tk.END, f"📝 Level Details:\n")
        self.state_display.insert(tk.END, f"• Input State: {level['input_state']}\n")
        self.state_display.insert(tk.END, f"• Target State: {level['target_state']}\n")
        self.state_display.insert(tk.END, f"• Qubits: {level['qubits']}\n")
        self.state_display.insert(tk.END, f"• Max Gates: {level.get('max_gates', 'Unlimited')}\n")
        self.state_display.insert(tk.END, f"• Available Gates: {', '.join(level['available_gates'])}\n\n")

        self.state_display.insert(tk.END, "💡 Ready to solve!\n")
        self.state_display.insert(tk.END, "Place gates and run your circuit to see the results.\n")

        self.state_display.config(state=tk.DISABLED)

        # Update status
        self.update_circuit_status()

    def update_circuit_status(self):
        """Update circuit status display"""
        level = self.levels[self.current_level]
        max_gates = level.get('max_gates', 999)

        self.gates_count_label.config(text=f"Gates: {len(self.placed_gates)}")
        self.gates_used_label.config(text=f"Used: {len(self.placed_gates)}/{max_gates}")


    def return_to_main_menu(self):
        """Return to main menu from button click"""
        self.play_sound('button_click')

        # Create custom confirmation dialog without decorations
        dialog = tk.Toplevel(self.root)
        dialog.title("Return to Main Menu")
        dialog.overrideredirect(True)  # Remove window decorations
        dialog.configure(bg=palette['background'])
        dialog.transient(self.root)

        # Calculate center position BEFORE creating the geometry
        dialog_width = 400
        dialog_height = 280
        screen_width = dialog.winfo_screenwidth()
        screen_height = dialog.winfo_screenheight()
        x = (screen_width - dialog_width) // 2
        y = (screen_height - dialog_height) // 2

        # Set geometry with calculated position immediately
        dialog.geometry(f"{dialog_width}x{dialog_height}+{x}+{y}")

        # Ensure dialog is on top and visible BEFORE grab_set
        dialog.lift()
        dialog.attributes("-topmost", True)
        dialog.update_idletasks()  # Make sure dialog is rendered
        dialog.deiconify()  # Ensure it's visible

        # NOW set grab and focus after dialog is fully visible
        dialog.grab_set()
        dialog.focus_set()

        # Initialize result variable
        result = [None]

        # Main container with border
        main_frame = tk.Frame(dialog, bg=palette['background_2'], relief=tk.RAISED, bd=3)
        main_frame.pack(fill=tk.BOTH, expand=True, padx=10, pady=10)

        # Title
        title_label = tk.Label(main_frame, text="Return to Main Menu",
                            font=('Arial', 16, 'bold'),
                            fg=palette['title_color'], bg=palette['background_2'])
        title_label.pack(pady=(15, 10))

        # Message
        message_label = tk.Label(main_frame,
                            text="Are you sure you want to return to the main menu?\nYour progress will be saved.",
                            font=('Arial', 12),
                            fg=palette['subtitle_color'], bg=palette['background_2'],
                            justify=tk.CENTER)
        message_label.pack(pady=10)

        # Button frame
        button_frame = tk.Frame(main_frame, bg=palette['background_2'])
        button_frame.pack(pady=(10, 5))

        def confirm_return():
            result[0] = True
            dialog.destroy()

        def cancel_return():
            result[0] = False
            dialog.destroy()

        # Yes button - canvas-based
        yes_canvas = self.create_canvas_dialog_button(
            button_frame, "✓ Yes, Return",
            confirm_return,
            palette['next_level_button_background'],
            palette['next_level_button_text_color'],
            width=120, height=40, font_size=12
        )
        yes_canvas.pack(side=tk.LEFT, padx=10)

        # No button - canvas-based
        no_canvas = self.create_canvas_dialog_button(
            button_frame, "✗ No, Stay",
            cancel_return,
            palette['close_button_background'],
            palette['close_button_hover_text_color'],
            width=120, height=40, font_size=12
        )
        no_canvas.pack(side=tk.LEFT, padx=10)

        # --- Reset Progress Button in its own frame ---
        reset_frame = tk.Frame(main_frame, bg=palette['background_2'])
        reset_frame.pack(pady=(15, 5))

        reset_label = tk.Label(reset_frame, text="Or reset your progress:",
                            font=('Arial', 10, 'italic'),
                            fg=palette['subtitle_color'], bg=palette['background_2'])
        reset_label.pack(pady=(0, 5))

        def reset_progress():
            if os.path.exists(self.SAVE_FILE):
                os.remove(self.SAVE_FILE)
            self.current_level = 0
            self.placed_gates = []
            self.score = 0
            self.save_progress()
            dialog.destroy()
            self.root.after(100, lambda: self.load_level(0))

        # Reset button - canvas-based
        reset_canvas = self.create_canvas_dialog_button(
            reset_frame, "🔄 Reset Progress",
            reset_progress,
            palette['clear_button_background'],
            palette['clear_button_text_color'],
            width=160, height=40, font_size=12
        )
        reset_canvas.pack()

        # Handle ESC key to cancel
        dialog.bind('<Escape>', lambda e: cancel_return())

        # Wait for dialog to close and get result
        dialog.wait_window()

        # Process result
        if result[0]:
            # Save the progress before exiting
            self.save_progress()
            self.go_back_to_menu()


    def on_window_close(self):
        """Handle window close event (X button)"""
        # Save the progress before exiting
        self.save_progress()
        self.go_back_to_menu()


    def go_back_to_menu(self):
        """Navigate back to the game mode selection"""
        try:
            # Create main menu FIRST
            from game_mode_selection import GameModeSelection
            selection_window = GameModeSelection()

            # Make sure new window is visible
            selection_window.root.update()
            selection_window.root.lift()
            selection_window.root.focus_force()

            # Stop any pygame/sound processes before destroying
            if hasattr(self, 'sound_enabled') and self.sound_enabled:
                try:
                    pygame.mixer.quit()
                except:
                    pass

            # THEN destroy current window
            self.root.destroy()

            # Start the main menu mainloop
            selection_window.run()

        except ImportError:
            print("Could not return to main menu - game_mode_selection module not found")
            self.root.destroy()
        except Exception as e:
            print(f"Error returning to main menu: {e}")
            self.root.destroy()


    def draw_circuit(self):
        """Draw the quantum circuit visualization with enhanced graphics"""
        self.circuit_canvas.delete("all")

        level = self.levels[self.current_level]
        num_qubits = level['qubits']

        if num_qubits == 0:
            return

        # Enhanced circuit drawing parameters
        wire_start = 100
        wire_end = self.canvas_width - 60
        qubit_spacing = max(40, self.canvas_height // (num_qubits + 2))

        # Draw enhanced background grid
        for i in range(0, self.canvas_width, 50):
            self.circuit_canvas.create_line(i, 0, i, self.canvas_height,
                                          fill=palette['background'], width=1)

        # Draw enhanced qubit wires with colors
        wire_colors = [palette['quantum_wire_1'], palette['quantum_wire_2'], palette['quantum_wire_3'], palette['quantum_wire_4']]

        for qubit in range(num_qubits):
            y_pos = (qubit + 1) * qubit_spacing + 20
            color = wire_colors[qubit % len(wire_colors)]

            # Draw wire with gradient effect
            for thickness in [6, 4, 2]:
                self.circuit_canvas.create_line(wire_start, y_pos, wire_end, y_pos,
                                              fill=color, width=thickness)

            # Enhanced qubit label with background
            self.circuit_canvas.create_rectangle(wire_start - 35, y_pos - 12,
                                               wire_start - 5, y_pos + 12,
                                               fill=palette['background_3'], outline=color, width=2)

            self.circuit_canvas.create_text(wire_start - 20, y_pos,
                                          text=f"q{qubit}", fill='#ffffff',
                                          font=('Arial', 10, 'bold'))

        # Draw enhanced gates
        self.draw_enhanced_gates(wire_start, qubit_spacing, num_qubits)

        # Update status
        self.update_circuit_status()

    def draw_enhanced_gates(self, wire_start, qubit_spacing, num_qubits):
        """Draw gates with enhanced 3D styling"""
        gate_x_start = wire_start + 100
        gate_spacing = 100

        gate_colors = {
            'H': palette['H_color'], 'X': palette['X_color'], 'Y': palette['Y_color'], 'Z': palette['Z_color'],
            'S': palette['S_color'], 'T': palette['T_color'], 'CNOT': palette['CNOT_color'], 'CZ': palette['CZ_color'],
            'Toffoli': palette['Toffoli_color']
        }

        for i, gate_info in enumerate(self.placed_gates):
            x = gate_x_start + i * gate_spacing

            # Handle both old format (string) and new format (dict)
            if isinstance(gate_info, str):
                gate = gate_info
                qubits = [0]
            else:
                gate = gate_info['gate']
                qubits = gate_info['qubits']

            color = gate_colors.get(gate, '#ffffff')

            if gate in ['CNOT', 'CZ'] and len(qubits) >= 2:
                self.draw_two_qubit_gate_enhanced(x, qubit_spacing, gate, qubits, color)
            elif gate == 'Toffoli' and len(qubits) >= 3:
                self.draw_toffoli_gate_enhanced(x, qubit_spacing, qubits, color)
            else:
                self.draw_single_qubit_gate_enhanced(x, qubit_spacing, gate, qubits[0], color)

    def draw_single_qubit_gate_enhanced(self, x, qubit_spacing, gate, target_qubit, color):
        """Draw enhanced single qubit gate"""
        y_pos = (target_qubit + 1) * qubit_spacing + 20

        # 3D shadow effect
        self.circuit_canvas.create_rectangle(x - 22, y_pos - 17,
                                           x + 22, y_pos + 17,
                                           fill='#000000', outline='')

        # Main gate with gradient effect
        self.circuit_canvas.create_rectangle(x - 20, y_pos - 15,
                                           x + 20, y_pos + 15,
                                           fill=color, outline='#ffffff', width=2)

        # Inner highlight
        self.circuit_canvas.create_rectangle(x - 18, y_pos - 13,
                                           x + 18, y_pos + 13,
                                           fill='', outline='#ffffff', width=1)

        # Gate symbol
        self.circuit_canvas.create_text(x, y_pos, text=gate,
                                       fill=palette['gate_symbol_color'], font=('Arial', 12, 'bold'))

    def draw_two_qubit_gate_enhanced(self, x, qubit_spacing, gate, qubits, color):
        """Draw enhanced two-qubit gate"""
        control_qubit, target_qubit = qubits
        control_y = (control_qubit + 1) * qubit_spacing + 20
        target_y = (target_qubit + 1) * qubit_spacing + 20

        # Enhanced control dot
        self.circuit_canvas.create_oval(x - 10, control_y - 10,
                                       x + 10, control_y + 10,
                                       fill='#000000', outline='')
        self.circuit_canvas.create_oval(x - 8, control_y - 8,
                                       x + 8, control_y + 8,
                                       fill='#ffffff', outline='#cccccc', width=2)

        # Enhanced connection line
        self.circuit_canvas.create_line(x, control_y, x, target_y,
                                       fill='#ffffff', width=4)
        self.circuit_canvas.create_line(x, control_y, x, target_y,
                                       fill=color, width=2)

        if gate == 'CNOT':
            # Enhanced CNOT target
            self.circuit_canvas.create_oval(x - 17, target_y - 17,
                                           x + 17, target_y + 17,
                                           fill='#000000', outline='')
            self.circuit_canvas.create_oval(x - 15, target_y - 15,
                                           x + 15, target_y + 15,
                                           fill='', outline='#ffffff', width=3)

            # X symbol
            self.circuit_canvas.create_line(x - 8, target_y - 8,
                                           x + 8, target_y + 8,
                                           fill='#ffffff', width=3)
            self.circuit_canvas.create_line(x - 8, target_y + 8,
                                           x + 8, target_y - 8,
                                           fill='#ffffff', width=3)
        elif gate == 'CZ':
            # Enhanced CZ target
            self.circuit_canvas.create_oval(x - 10, target_y - 10,
                                           x + 10, target_y + 10,
                                           fill='#000000', outline='')
            self.circuit_canvas.create_oval(x - 8, target_y - 8,
                                           x + 8, target_y + 8,
                                           fill='#ffffff', outline='#cccccc', width=2)

    def draw_toffoli_gate_enhanced(self, x, qubit_spacing, qubits, color):
        """Draw enhanced Toffoli gate"""
        control1_qubit, control2_qubit, target_qubit = qubits

        y_positions = [
            (control1_qubit + 1) * qubit_spacing + 20,
            (control2_qubit + 1) * qubit_spacing + 20,
            (target_qubit + 1) * qubit_spacing + 20
        ]

        # Draw enhanced controls
        for i in range(2):
            self.circuit_canvas.create_oval(x - 10, y_positions[i] - 10,
                                           x + 10, y_positions[i] + 10,
                                           fill='#000000', outline='')
            self.circuit_canvas.create_oval(x - 8, y_positions[i] - 8,
                                           x + 8, y_positions[i] + 8,
                                           fill='#ffffff', outline='#cccccc', width=2)

        # Enhanced connection lines
        min_y = min(y_positions)
        max_y = max(y_positions)
        self.circuit_canvas.create_line(x, min_y, x, max_y,
                                       fill='#ffffff', width=4)
        self.circuit_canvas.create_line(x, min_y, x, max_y,
                                       fill=color, width=2)

        # Enhanced target (X symbol)
        target_y = y_positions[2]
        self.circuit_canvas.create_oval(x - 17, target_y - 17,
                                       x + 17, target_y + 17,
                                       fill='#000000', outline='')
        self.circuit_canvas.create_oval(x - 15, target_y - 15,
                                       x + 15, target_y + 15,
                                       fill='', outline='#ffffff', width=3)

        cross_size = 8
        self.circuit_canvas.create_line(x - cross_size, target_y - cross_size,
                                       x + cross_size, target_y + cross_size,
                                       fill='#ffffff', width=3)
        self.circuit_canvas.create_line(x - cross_size, target_y + cross_size,
                                       x + cross_size, target_y - cross_size,
                                       fill='#ffffff', width=3)

    # ...rest of existing methods remain the same...
    # (load_sounds, play_sound, create_puzzle_levels, add_gate methods, etc.)<|MERGE_RESOLUTION|>--- conflicted
+++ resolved
@@ -1535,12 +1535,7 @@
 
         self.state_display.insert(tk.END, f"\n🎯 Target: {level['target_state']}\n")
         self.state_display.insert(tk.END, "❌ Puzzle not solved yet. Try adjusting your circuit!\n")
-<<<<<<< HEAD
         self.play_sound('error')
-        
-=======
-
->>>>>>> 94fb04cb
         self.state_display.config(state=tk.DISABLED)
 
     def level_complete(self):
