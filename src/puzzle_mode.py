#!/usr/bin/env python3
"""
Puzzle Mode for Infinity Qubit
Allows users to solve puzzles related to quantum circuits.
"""

import os
import warnings
warnings.filterwarnings("ignore", category=UserWarning, module="pygame.pkgdata")
os.environ['PYGAME_HIDE_SUPPORT_PROMPT'] = '1'

import sys
import json
import pygame
import numpy as np
import tkinter as tk
from qiskit import QuantumCircuit
from qiskit.quantum_info import Statevector

sys.path.append('..')
from run import PROJECT_ROOT, get_resource_path
from q_utils import get_colors_from_file, extract_color_palette

# Get color palette
color_file_path = get_resource_path('config/color_palette.json')
palette = extract_color_palette(get_colors_from_file(color_file_path), 'puzzle_mode')


class PuzzleMode:
    SAVE_FILE = os.path.expanduser("resources/saves/infinity_qubit_puzzle_save.json")


    def __init__(self, root):
        self.root = root
        self.root.title("Infinity Qubit - Puzzle Mode")

        # Initialize pygame mixer for sound
        try:
            pygame.mixer.init(frequency=22050, size=-16, channels=2, buffer=512)
            self.sound_enabled = True
            self.load_sounds()
        except pygame.error:
            print("Warning: Could not initialize sound system")
            self.sound_enabled = False

        # Set fullscreen mode
        screen_width = self.root.winfo_screenwidth()
        screen_height = self.root.winfo_screenheight()

        # Enable fullscreen
        self.root.overrideredirect(True)
        self.root.geometry(f"{screen_width}x{screen_height}")
        self.root.configure(bg=palette['background'])
        self.root.resizable(False, False)  # Fixed size window

        # Store dimensions (use full screen)
        self.window_width = screen_width
        self.window_height = screen_height

        # Handle ESC key to exit
        self.root.bind('<Escape>', lambda e: self.return_to_main_menu())

        # Game state
        self.current_level = 0
        self.placed_gates = []
        self.score = 0
        self.levels = self.load_puzzle_levels()
        self.max_gates_used = {}  # Track efficiency

        # Initialize UI
        self.setup_ui()

        # Load saved progress if available (after UI and levels are set up)
        self.load_progress()

        self.load_level(self.current_level)
        if self.placed_gates:
            # Redraw the circuit with loaded gates
            self.draw_circuit()


    def save_progress(self):
        """Save current progress to a file."""
        data = {
            "current_level": self.current_level,
            "score": self.score,
            "placed_gates": self.placed_gates,
        }
        try:
            with open(self.SAVE_FILE, "w") as f:
                json.dump(data, f)
            print("✅ Progress saved.")
        except Exception as e:
            print(f"❌ Could not save progress: {e}")


    def load_progress(self):
        """Load progress from file if it exists."""
        if os.path.exists(self.SAVE_FILE):
            try:
                with open(self.SAVE_FILE, "r") as f:
                    data = json.load(f)
                self.current_level = data.get("current_level", 0)
                self.score = data.get("score", 0)
                self.placed_gates = data.get("placed_gates", [])
                print("✅ Progress loaded.")
            except Exception as e:
                print(f"❌ Could not load progress: {e}")


    def create_canvas_dialog_button(self, parent, text, command, bg_color, text_color,
                                   width=120, height=40, font_size=12, font_weight='bold'):
        """Create a canvas-based button for dialogs and popup windows"""
        # Create canvas for the button
        canvas = tk.Canvas(parent, width=width, height=height,
                          highlightthickness=0, bd=0, bg=parent['bg'])

        # Draw button background and text with proper closure
        def create_draw_function(canvas, bg, txt, txt_color, w, h, fs, fw):
            def draw_button(event=None):
                canvas.delete("all")
                canvas_width = canvas.winfo_width()
                canvas_height = canvas.winfo_height()
                if canvas_width > 1 and canvas_height > 1:
                    canvas.create_rectangle(2, 2, canvas_width-2, canvas_height-2,
                                          fill=bg, outline="#2b3340", width=1, tags="bg")
                    canvas.create_text(canvas_width//2, canvas_height//2, text=txt,
                                     font=('Arial', fs, fw), fill=txt_color, tags="text")
            return draw_button

        draw_function = create_draw_function(canvas, bg_color, text, text_color, width, height, font_size, font_weight)

        # Bind configure event and initial draw
        canvas.bind('<Configure>', draw_function)
        canvas.after(10, draw_function)

        # Click handler
        def on_click(event):
            command()

        # Hover effects with proper closure
        def create_hover_functions(canvas, bg, hover_bg):
            def on_enter(event):
                canvas.delete("bg")
                canvas_width = canvas.winfo_width()
                canvas_height = canvas.winfo_height()
                if canvas_width > 1 and canvas_height > 1:
                    canvas.create_rectangle(2, 2, canvas_width-2, canvas_height-2,
                                          fill=hover_bg, outline="#2b3340", width=1, tags="bg")
                canvas.configure(cursor='hand2')
                canvas.tag_lower("bg")

            def on_leave(event):
                canvas.delete("bg")
                canvas_width = canvas.winfo_width()
                canvas_height = canvas.winfo_height()
                if canvas_width > 1 and canvas_height > 1:
                    canvas.create_rectangle(2, 2, canvas_width-2, canvas_height-2,
                                          fill=bg, outline="#2b3340", width=1, tags="bg")
                canvas.configure(cursor='')
                canvas.tag_lower("bg")

            return on_enter, on_leave

        hover_color = palette.get('button_hover_background', '#ffd08f')
        on_enter, on_leave = create_hover_functions(canvas, bg_color, hover_color)

        # Bind events
        canvas.bind("<Button-1>", on_click)
        canvas.bind("<Enter>", on_enter)
        canvas.bind("<Leave>", on_leave)

        return canvas


    def load_puzzle_levels(self):
        """Load puzzle levels from JSON file"""
        try:
            with open(get_resource_path('config/puzzle_levels_temp.json'), 'r', encoding='utf-8') as f:
                levels = json.load(f)
            print(f"✅ Loaded {len(levels)} puzzle levels from JSON")
            return levels
        except FileNotFoundError:
            print("❌ puzzle_levels_temp.json not found, falling back to default levels")
            return self.create_puzzle_levels()
        except json.JSONDecodeError as e:
            print(f"❌ Error parsing puzzle_levels_temp.json: {e}")
            return self.create_puzzle_levels()
        except Exception as e:
            print(f"❌ Error loading puzzle levels: {e}")
            return self.create_puzzle_levels()


    def create_puzzle_levels(self):
        """Fallback method to create default puzzle levels if JSON loading fails"""
        return [
            {
                "name": "Basic Bit Flip",
                "description": "Transform |0⟩ into |1⟩ using the X gate",
                "input_state": "|0⟩",
                "target_state": "|1⟩",
                "available_gates": ["X"],
                "qubits": 1,
                "hint": "The X gate flips |0⟩ to |1⟩",
                "max_gates": 1,
                "difficulty": "Beginner"
            },
            {
                "name": "Superposition",
                "description": "Create equal superposition from |0⟩",
                "input_state": "|0⟩",
                "target_state": "|+⟩",
                "available_gates": ["H"],
                "qubits": 1,
                "hint": "The Hadamard gate creates superposition",
                "max_gates": 1,
                "difficulty": "Beginner"
            }
        ]


    def load_sounds(self):
        """Load sound effects for the puzzle mode"""
        try:
            # Define sound file paths
            sound_files = {
                'button_click': get_resource_path('resources/sounds/click.wav'),
                'gate_place': get_resource_path('resources/sounds/add_gate.wav'),
                'success': get_resource_path('resources/sounds/correct.wav'),
                'error': get_resource_path('resources/sounds/wrong.wav'),
                'clear': get_resource_path('resources/sounds/clear.wav'),
                'level_complete': get_resource_path('resources/sounds/correct.wav')
            }

            # Load sounds into pygame
            self.sounds = {}
            for sound_name, file_path in sound_files.items():
                try:
                    self.sounds[sound_name] = pygame.mixer.Sound(file_path)
                    print(f"✅ Loaded sound: {sound_name}")
                except pygame.error as e:
                    print(f"⚠️ Could not load {sound_name} from {file_path}: {e}")
                    # Create a placeholder/dummy sound or skip this sound
                    self.sounds[sound_name] = None

        except Exception as e:
            print(f"Warning: Could not load sounds: {e}")
            self.sound_enabled = False
            self.sounds = {}


    def play_sound(self, sound_name):
        """Play a sound effect"""
        if not self.sound_enabled:
            return

        try:
            if sound_name in self.sounds and self.sounds[sound_name] is not None:
                self.sounds[sound_name].play()
            else:
                print(f"⚠️ Sound '{sound_name}' not available")
        except Exception as e:
            print(f"Warning: Could not play sound {sound_name}: {e}")


    def setup_ui(self):
        """Setup the user interface with relative positioning"""
        # Main container with gradient-like effect
        main_frame = tk.Frame(self.root, bg=palette['main_frame_background'])
        main_frame.place(relx=0, rely=0, relwidth=1, relheight=1)

        # Add subtle top border
        top_border = tk.Frame(main_frame, bg=palette['top_border_color'])
        top_border.place(relx=0, rely=0, relwidth=1, relheight=0.005)

        # Content frame
        content_frame = tk.Frame(main_frame, bg=palette['background_2'])
        content_frame.place(relx=0, rely=0.005, relwidth=1, relheight=0.995)

        # Create header
        self.create_header(content_frame)

        # Main content container
        main_container = tk.Frame(content_frame, bg=palette['background_2'])
        main_container.place(relx=0.05, rely=0.12, relwidth=0.9, relheight=0.83)

        # Level info panel (replaces control panel)
        self.setup_level_info_panel(main_container)

        # Circuit display area
        self.setup_circuit_area(main_container)

        # Bottom section with gate palette, controls, and state analysis
        self.setup_bottom_section(main_container)

        # Set up window close protocol
        self.root.protocol("WM_DELETE_WINDOW", self.on_window_close)


    def create_header(self, parent):
        """Create header with title and navigation using relative positioning"""
        header_frame = tk.Frame(parent, bg=palette['background_2'])
        header_frame.place(relx=0.05, rely=0.02, relwidth=0.9, relheight=0.08)

        # Title on the left
        title_label = tk.Label(header_frame, text="Infinity Qubit - Puzzle Mode",
                            font=('Arial', max(20, int(self.window_width / 80)), 'bold'),
                            fg=palette['title_color'], bg=palette['background_2'])
        title_label.place(relx=0, rely=0.2, anchor='w')

        # Subtitle below title
        subtitle_label = tk.Label(header_frame,
                                text="Solve quantum puzzles with increasing difficulty",
                                font=('Arial', max(11, int(self.window_width / 140)), 'italic'),
                                fg=palette['subtitle_color'], bg=palette['background_2'])
        subtitle_label.place(relx=0, rely=0.7, anchor='w')

        # Back to Main Menu button - top right
        # Canvas-based main menu button for better color control on macOS
        button_width = max(120, int(self.window_width / 12))
        button_height = max(35, int(self.window_height / 25))

        main_menu_canvas = tk.Canvas(header_frame,
                                   width=button_width,
                                   height=button_height,
                                   bg=palette['puzzle_mode_button_color'],
                                   highlightthickness=0,
                                   bd=0)
        main_menu_canvas.place(relx=1, rely=0.5, anchor='e')

        # Draw button background
        main_menu_canvas.create_rectangle(2, 2, button_width-2, button_height-2,
                                        fill=palette['puzzle_mode_button_color'],
                                        outline=palette['puzzle_mode_button_color'], width=1,
                                        tags="menu_bg")

        # Add text to button
        main_menu_canvas.create_text(button_width//2, button_height//2,
                                   text="Main Menu",
                                   font=('Arial', max(10, int(self.window_width / 150)), 'bold'),
                                   fill=palette['puzzle_mode_button_text_color'],
                                   tags="menu_text")

        # Bind click events
        def on_menu_click(event):
            self.return_to_main_menu()

        def on_menu_enter(event):
            main_menu_canvas.itemconfig("menu_bg", fill=palette['puzzle_mode_button_hover_color'])
            main_menu_canvas.configure(cursor="hand2")

        def on_menu_leave(event):
            main_menu_canvas.itemconfig("menu_bg", fill=palette['puzzle_mode_button_color'])
            main_menu_canvas.configure(cursor="")

        main_menu_canvas.bind("<Button-1>", on_menu_click)
        main_menu_canvas.bind("<Enter>", on_menu_enter)
        main_menu_canvas.bind("<Leave>", on_menu_leave)


    def setup_level_info_panel(self, parent):
        """Setup the level information panel using relative positioning"""
        info_frame = tk.Frame(parent, bg=palette['background_2'], relief=tk.RAISED, bd=2)
        info_frame.place(relx=0, rely=0, relwidth=1, relheight=0.18)

        # Title
        info_title = tk.Label(info_frame, text="Level Information",
                            font=('Arial', max(16, int(self.window_width / 100)), 'bold'),
                            fg=palette['info_title_color'], bg=palette['background_2'])
        info_title.place(relx=0.5, rely=0.15, anchor='center')

        # Main info container
        info_container = tk.Frame(info_frame, bg=palette['background_2'])
        info_container.place(relx=0.1, rely=0.35, relwidth=0.8, relheight=0.6)

        # Level details - left side
        level_frame = tk.Frame(info_container, bg=palette['background_3'], relief=tk.RAISED, bd=1)
        level_frame.place(relx=0, rely=0, relwidth=0.48, relheight=1)

        self.level_label = tk.Label(level_frame, text="Level: 1",
                                font=('Arial', max(14, int(self.window_width / 120)), 'bold'),
                                fg=palette['level_counter_color'], bg=palette['background_3'])
        self.level_label.place(relx=0.5, rely=0.15, anchor='center')

        self.level_name_label = tk.Label(level_frame, text="Level Name",
                                    font=('Arial', max(12, int(self.window_width / 130)), 'bold'),
                                    fg=palette['level_name_color'], bg=palette['background_3'])
        self.level_name_label.place(relx=0.5, rely=0.4, anchor='center')

        self.level_description_label = tk.Label(level_frame, text="Description",
                                            font=('Arial', max(10, int(self.window_width / 150))),
                                            fg=palette['description_title_color'], bg=palette['background_3'],
                                            wraplength=int(self.window_width * 0.35))
        self.level_description_label.place(relx=0.5, rely=0.75, anchor='center')

        # Difficulty and score - right side
        stats_frame = tk.Frame(info_container, bg=palette['background_3'], relief=tk.RAISED, bd=1)
        stats_frame.place(relx=0.52, rely=0, relwidth=0.48, relheight=1)

        self.difficulty_label = tk.Label(stats_frame, text="Difficulty: Beginner",
                                    font=('Arial', max(12, int(self.window_width / 130)), 'bold'),
                                    fg=palette['difficulty_title_color'], bg=palette['background_3'])
        self.difficulty_label.place(relx=0.5, rely=0.15, anchor='center')

        self.score_label = tk.Label(stats_frame, text="Score: 0",
                                font=('Arial', max(12, int(self.window_width / 130)), 'bold'),
                                fg=palette['score_counter_color'], bg=palette['background_3'])
        self.score_label.place(relx=0.5, rely=0.4, anchor='center')

        self.gates_limit_label = tk.Label(stats_frame, text="Max Gates: 1",
                                        font=('Arial', max(10, int(self.window_width / 150))),
                                        fg=palette['max_gates_counter_color'], bg=palette['background_3'])
        self.gates_limit_label.place(relx=0.5, rely=0.65, anchor='center')


    def setup_circuit_area(self, parent):
        """Setup the circuit visualization area using relative positioning"""
        circuit_frame = tk.Frame(parent, bg=palette['background_2'], relief=tk.RAISED, bd=2)
        circuit_frame.place(relx=0, rely=0.2, relwidth=1, relheight=0.3)

        # Title
        circuit_title = tk.Label(circuit_frame, text="Quantum Circuit Designer",
                                font=('Arial', max(14, int(self.window_width / 100)), 'bold'),
                                fg=palette['main_circuit_title_color'], bg=palette['background_2'])
        circuit_title.place(relx=0.5, rely=0.1, anchor='center')

        # Circuit canvas
        canvas_container = tk.Frame(circuit_frame, bg=palette['background'], relief=tk.SUNKEN, bd=3)
        canvas_container.place(relx=0.05, rely=0.25, relwidth=0.9, relheight=0.65)

        canvas_width = int(self.window_width * 0.85)
        canvas_height = int(self.window_height * 0.18)

        self.circuit_canvas = tk.Canvas(canvas_container, width=canvas_width, height=canvas_height,
                                       bg=palette['background_4'], highlightthickness=0)
        self.circuit_canvas.place(relx=0.5, rely=0.5, anchor='center')

        self.canvas_width = canvas_width
        self.canvas_height = canvas_height


    def setup_bottom_section(self, parent):
        """Setup the bottom section with gate palette, controls, and state analysis using relative positioning"""
        bottom_frame = tk.Frame(parent, bg=palette['background_2'])
        bottom_frame.place(relx=0, rely=0.55, relwidth=1, relheight=0.45)

        # Left side - Gate Palette (40% width)
        gate_frame = tk.Frame(bottom_frame, bg=palette['background_2'], relief=tk.RAISED, bd=2)
        gate_frame.place(relx=0, rely=0, relwidth=0.4, relheight=1)

        tk.Label(gate_frame, text="Available Gates",
                font=('Arial', max(14, int(self.window_width / 100)), 'bold'),
                fg=palette['available_gates_title_color'], bg=palette['background_2']).place(relx=0.5, rely=0.08, anchor='center')

        # Gate buttons container
        self.gates_container = tk.Frame(gate_frame, bg=palette['background_2'])
        self.gates_container.place(relx=0.05, rely=0.18, relwidth=0.9, relheight=0.75)

        # Middle section - Puzzle Controls (30% width)
        controls_frame = tk.Frame(bottom_frame, bg=palette['background_2'], relief=tk.RAISED, bd=2)
        controls_frame.place(relx=0.42, rely=0, relwidth=0.26, relheight=1)

        self.setup_puzzle_controls(controls_frame)

        # Right side - Quantum State Analysis (30% width)
        results_frame = tk.Frame(bottom_frame, bg=palette['background_2'], relief=tk.RAISED, bd=2)
        results_frame.place(relx=0.7, rely=0, relwidth=0.3, relheight=1)

        self.setup_state_analysis(results_frame)


    def setup_puzzle_controls(self, parent):
        """Setup puzzle control buttons using relative positioning"""
        # Title
        control_title = tk.Label(parent, text="Puzzle Controls",
                               font=('Arial', max(14, int(self.window_width / 100)), 'bold'),
                               fg=palette['controls_title_text_color'], bg=palette['background_2'])
        control_title.place(relx=0.5, rely=0.08, anchor='center')

        # Create buttons container
        control_frame = tk.Frame(parent, bg=palette['background_2'])
        control_frame.place(relx=0.1, rely=0.18, relwidth=0.8, relheight=0.80)

        # Control buttons
        buttons_data = [
            ("Run Circuit", self.run_circuit, palette['run_button_background'], palette['run_button_text_color']),
            ("Clear Circuit", self.clear_circuit, palette['clear_button_background'], palette['clear_button_text_color']),
            ("Hint", self.show_hint, palette['hint_button_background'], palette['hint_button_text_color']),
            ("Skip Level", self.skip_level, palette['skip_button_background'], palette['skip_button_text_color'])
        ]

        for i, (text, command, bg_color, fg_color) in enumerate(buttons_data):
            btn_container = tk.Frame(control_frame, bg=palette['background_3'], relief=tk.RAISED, bd=2)
            btn_container.place(relx=0.5, rely=0.09 + i * 0.22, anchor='center', relwidth=0.9, relheight=0.18)

            # Create canvas-based button instead of tk.Button
            btn_canvas = tk.Canvas(btn_container, bg=bg_color, highlightthickness=0, relief=tk.FLAT, bd=0)
            btn_canvas.place(relx=0.5, rely=0.5, anchor='center', relwidth=0.9, relheight=0.8)

            # Calculate canvas dimensions for text centering
            btn_container.update_idletasks()
            canvas_width = int(btn_container.winfo_width() * 0.9)
            canvas_height = int(btn_container.winfo_height() * 0.8)

            # Create button rectangle and text
            font_size = max(11, int(self.window_width / 140))
            rect_id = btn_canvas.create_rectangle(2, 2, canvas_width-2, canvas_height-2,
                                                fill=bg_color, outline=bg_color, width=0)
            text_id = btn_canvas.create_text(canvas_width//2, canvas_height//2, text=text,
                                           font=('Arial', font_size, 'bold'), fill=fg_color)

            # Add click handler with proper closure
            def create_click_handler(cmd):
                return lambda event: cmd()

            btn_canvas.bind("<Button-1>", create_click_handler(command))
            btn_canvas.configure(cursor='hand2')

            # Add hover effects
            original_bg = bg_color
            def create_hover_functions(canvas, rect_id, text_id, orig_color, orig_fg):
                def on_enter(event):
                    canvas.itemconfig(rect_id, fill=palette['button_hover_background'])
                    canvas.itemconfig(text_id, fill=palette['button_hover_text_color'])
                def on_leave(event):
                    canvas.itemconfig(rect_id, fill=orig_color)
                    canvas.itemconfig(text_id, fill=orig_fg)
                return on_enter, on_leave

            on_enter, on_leave = create_hover_functions(btn_canvas, rect_id, text_id, original_bg, fg_color)
            btn_canvas.bind("<Enter>", on_enter)
            btn_canvas.bind("<Leave>", on_leave)

        # Status info
        status_frame = tk.Frame(control_frame, bg=palette['background_3'], relief=tk.SUNKEN, bd=1)
        status_frame.place(relx=0.5, rely=0.95, anchor='center', relwidth=0.9, relheight=0.12)

        status_title = tk.Label(status_frame, text="Circuit Status",
                               font=('Arial', max(10, int(self.window_width / 160)), 'bold'),
                               fg=palette['circuit_status_title_color'], bg=palette['background_3'])
        status_title.place(relx=0.5, rely=0.25, anchor='center')

        self.gates_count_label = tk.Label(status_frame, text="Gates: 0",
                                         font=('Arial', max(9, int(self.window_width / 180))),
                                         fg=palette['gates_counter_color'], bg=palette['background_3'])
        self.gates_count_label.place(relx=0.3, rely=0.7, anchor='center')

        self.gates_used_label = tk.Label(status_frame, text="Used: 0/1",
                                        font=('Arial', max(9, int(self.window_width / 180))),
                                        fg=palette['used_gates_counter_color'], bg=palette['background_3'])
        self.gates_used_label.place(relx=0.7, rely=0.7, anchor='center')


    def setup_state_analysis(self, parent):
        """Setup quantum state analysis area using relative positioning"""
        # Title
        analysis_title = tk.Label(parent, text="Quantum State Analysis",
                                font=('Arial', max(14, int(self.window_width / 100)), 'bold'),
                                fg=palette['state_analysis_title_color'], bg=palette['background_2'])
        analysis_title.place(relx=0.5, rely=0.08, anchor='center')

        # Analysis container
        analysis_container = tk.Frame(parent, bg=palette['background'], relief=tk.SUNKEN, bd=3)
        analysis_container.place(relx=0.05, rely=0.18, relwidth=0.9, relheight=0.75)

        # Text area with scrollbar
        text_frame = tk.Frame(analysis_container, bg=palette['background'])
        text_frame.place(relx=0.02, rely=0.02, relwidth=0.96, relheight=0.96)

        self.state_display = tk.Text(text_frame,
                                   font=('Consolas', max(9, int(self.window_width / 200))),
                                   bg=palette['background_4'], fg=palette['state_display_text_color'],
                                   relief=tk.FLAT, bd=0, insertbackground=palette['state_display_insert_background'],
                                   selectbackground=palette['state_display_select_background'],
                                   selectforeground=palette['state_display_select_foreground'],
                                   wrap=tk.WORD)

        scrollbar = tk.Scrollbar(text_frame, orient=tk.VERTICAL, command=self.state_display.yview,
                                bg=palette['background_3'], troughcolor=palette['background'],
                                activebackground=palette['state_scrollbar_active_background'])
        self.state_display.configure(yscrollcommand=scrollbar.set)

        self.state_display.place(relx=0, rely=0, relwidth=0.97, relheight=1)
        scrollbar.place(relx=0.97, rely=0, relwidth=0.03, relheight=1)


    def setup_gates(self, available_gates):
        """Setup available gate buttons for current level"""
        # Clear existing gates
        for widget in self.gates_container.winfo_children():
            widget.destroy()

        # Separate single and multi-qubit gates
        single_gates = [gate for gate in available_gates if gate in ['H', 'X', 'Y', 'Z', 'S', 'T']]
        multi_gates = [gate for gate in available_gates if gate in ['CNOT', 'CZ', 'Toffoli']]

        # Store gates for toggle functionality
        self.single_gates = single_gates
        self.multi_gates = multi_gates
        self.current_gate_view = 'single'  # Start with single-qubit gates

        # Create toggle button if both types of gates are available
        if single_gates and multi_gates:
            toggle_frame = tk.Frame(self.gates_container, bg=palette['background_2'])
            toggle_frame.pack(pady=(5, 15))

            # Canvas toggle button
            self.toggle_canvas = tk.Canvas(toggle_frame, highlightthickness=0, bd=0, width=250, height=40)
            self.toggle_canvas.pack()

            def draw_toggle_button():
                self.toggle_canvas.delete("all")
                width = 250
                height = 40
                bg_color = palette['show_multi_qubit_gates_button_background']
                text_color = palette['show_multi_qubit_gates_button_text_color']
                self.toggle_canvas.create_rectangle(0, 0, width, height, fill=bg_color, outline=bg_color, tags="bg")
                self.toggle_canvas.create_text(width//2, height//2, text="Show Multi-Qubit Gates",
                                             font=('Arial', 11, 'bold'),
                                             fill=text_color, tags="text")

            draw_toggle_button()

            # Click handler
            def on_toggle_click(event):
                self.toggle_gate_view()

            # Hover effects for toggle button
            def on_toggle_enter(event):
                self.toggle_canvas.itemconfig("bg", fill=palette['button_hover_background'])
                self.toggle_canvas.configure(cursor='hand2')

            def on_toggle_leave(event):
                self.toggle_canvas.itemconfig("bg", fill=palette['show_multi_qubit_gates_button_background'])
                self.toggle_canvas.configure(cursor='')

            # Bind events
            self.toggle_canvas.bind("<Button-1>", on_toggle_click)
            self.toggle_canvas.bind("<Enter>", on_toggle_enter)
            self.toggle_canvas.bind("<Leave>", on_toggle_leave)

        # Create container for gate display
        self.gate_display_frame = tk.Frame(self.gates_container, bg=palette['background_2'])
        self.gate_display_frame.pack(fill=tk.BOTH, expand=True)

        # Show initial gate set
        self.display_current_gates()


    def create_canvas_gate_button(self, parent, gate, color, description, relx, rely, relwidth, relheight):
        """Helper method to create a canvas-based gate button with proper closures"""
        # Container for the gate button using relative positioning
        btn_container = tk.Frame(parent, bg=palette['background_3'], relief=tk.RAISED, bd=1)
        btn_container.place(relx=relx, rely=rely, anchor='center', relwidth=relwidth, relheight=relheight)

        # Canvas button using relative positioning within its container
        btn_canvas = tk.Canvas(btn_container, highlightthickness=0, bd=0, bg=color)
        btn_canvas.place(relx=0.5, rely=0.4, anchor='center', relwidth=0.85, relheight=0.7)

        # Create button background and text with proper closure
        def create_draw_function(canvas, gate_color, gate_text):
            def draw_button(event=None):
                canvas.delete("all")
                width = canvas.winfo_width()
                height = canvas.winfo_height()
                if width > 1 and height > 1:  # Only draw if we have valid dimensions
                    canvas.create_rectangle(0, 0, width, height, fill=gate_color, outline=gate_color, tags="bg")
                    canvas.create_text(width//2, height//2, text=gate_text,
                                     font=('Arial', max(12, int(self.window_width / 140)), 'bold'),
                                     fill=palette['gate_symbol_color'], tags="text")
            return draw_button

        draw_button = create_draw_function(btn_canvas, color, gate)

        # Bind configure event to redraw when size changes
        btn_canvas.bind('<Configure>', draw_button)
        # Initial draw after the widget is mapped
        btn_canvas.after(10, draw_button)

        # Click handler with proper closure
        def create_click_handler(gate_name):
            def on_button_click(event):
                self.add_gate(gate_name)
            return on_button_click

        click_handler = create_click_handler(gate)

        # Hover effects with proper closure
        def create_hover_handlers(canvas, gate_color):
            def on_enter(event):
                canvas.delete("bg")
                width = canvas.winfo_width()
                height = canvas.winfo_height()
                if width > 1 and height > 1:
                    canvas.create_rectangle(0, 0, width, height, fill=palette['button_hover_background'], outline=palette['button_hover_background'], tags="bg")
                canvas.configure(cursor='hand2')
                canvas.tag_lower("bg")  # Ensure background is behind text

            def on_leave(event):
                canvas.delete("bg")
                width = canvas.winfo_width()
                height = canvas.winfo_height()
                if width > 1 and height > 1:
                    canvas.create_rectangle(0, 0, width, height, fill=gate_color, outline=gate_color, tags="bg")
                canvas.configure(cursor='')
                canvas.tag_lower("bg")  # Ensure background is behind text

            return on_enter, on_leave

        on_enter, on_leave = create_hover_handlers(btn_canvas, color)

        # Bind events
        btn_canvas.bind("<Button-1>", click_handler)
        btn_canvas.bind("<Enter>", on_enter)
        btn_canvas.bind("<Leave>", on_leave)

        # Description label using relative positioning
        desc_label = tk.Label(btn_container, text=description,
                            font=('Arial', max(8, int(self.window_width / 200))),
                            fg=palette['gate_description_color'], bg=palette['background_3'])
        desc_label.place(relx=0.5, rely=0.85, anchor='center')

        return btn_container, btn_canvas


    def display_current_gates(self):
        """Display the current set of gates (single or multi-qubit)"""
        # Clear existing gate display
        for widget in self.gate_display_frame.winfo_children():
            widget.destroy()

        gate_colors = {
            'H': palette['H_color'], 'X': palette['X_color'], 'Y': palette['Y_color'], 'Z': palette['Z_color'],
            'S': palette['S_color'], 'T': palette['T_color'], 'CNOT': palette['CNOT_color'], 'CZ': palette['CZ_color'],
            'Toffoli': palette['Toffoli_color']
        }

        gate_descriptions = {
            'H': 'Hadamard',
            'X': 'Pauli-X',
            'Y': 'Pauli-Y',
            'Z': 'Pauli-Z',
            'S': 'S Gate',
            'T': 'T Gate',
            'CNOT': 'CNOT',
            'CZ': 'CZ Gate',
            'Toffoli': 'Toffoli'
        }

        if self.current_gate_view == 'single' and self.single_gates:
            # Display single-qubit gates
            single_title = tk.Label(self.gate_display_frame, text="Single-Qubit Gates:",
                                font=('Arial', 12, 'bold'), fg=palette['single_qubit_gates_title_color'], bg=palette['background_2'])
            single_title.pack(pady=(5, 10))

            # Create main container for gates using relative positioning
            gates_main_container = tk.Frame(self.gate_display_frame, bg=palette['background_2'])
            gates_main_container.pack(fill=tk.BOTH, expand=True, padx=10, pady=5)

            # Calculate positions for 3-column grid
            cols = 3
            for i, gate in enumerate(self.single_gates):
                row = i // cols
                col = i % cols

                # Calculate relative positions
                relx = col * 0.33 + 0.165  # Center each button in its column (0.165, 0.495, 0.825)
                rely = row * 0.45 + 0.20   # Space rows evenly

                color = gate_colors.get(gate, '#ffffff')
                description = gate_descriptions.get(gate, '')

                # Create canvas button using helper method
                self.create_canvas_gate_button(gates_main_container, gate, color, description,
                                             relx, rely, 0.28, 0.4)

        elif self.current_gate_view == 'multi' and self.multi_gates:
            # Display multi-qubit gates in grid layout (same structure as single gates)
            multi_title = tk.Label(self.gate_display_frame, text="Multi-Qubit Gates:",
                                font=('Arial', 12, 'bold'), fg=palette['multi_qubit_gates_title_color'], bg=palette['background_2'])
            multi_title.pack(pady=(5, 10))

            # Create main container for gates using relative positioning
            gates_main_container = tk.Frame(self.gate_display_frame, bg=palette['background_2'])
            gates_main_container.pack(fill=tk.BOTH, expand=True, padx=10, pady=5)

            # Calculate positions for 3-column grid
            cols = 3
            for i, gate in enumerate(self.multi_gates):
                row = i // cols
                col = i % cols

                # Calculate relative positions
                relx = col * 0.33 + 0.165  # Center each button in its column
                rely = row * 0.25 + 0.15   # Space rows evenly

                color = gate_colors.get(gate, '#ffffff')
                description = gate_descriptions.get(gate, '')

                # Create canvas button using helper method
                self.create_canvas_gate_button(gates_main_container, gate, color, description,
                                             relx, rely, 0.28, 0.2)

        # If only one type of gates is available, show them without toggle
        elif not self.multi_gates and self.single_gates:
            # Only single gates available, show them directly
            self.current_gate_view = 'single'
            single_title = tk.Label(self.gate_display_frame, text="Available Gates:",
                                font=('Arial', 12, 'bold'), fg=palette['available_gates_title_color'], bg=palette['background_2'])
            single_title.pack(pady=(5, 10))

            # Create main container for gates using relative positioning
            gates_main_container = tk.Frame(self.gate_display_frame, bg=palette['background_2'])
            gates_main_container.pack(fill=tk.BOTH, expand=True, padx=10, pady=5)

            # Calculate positions for 3-column grid
            cols = 3
            for i, gate in enumerate(self.single_gates):
                row = i // cols
                col = i % cols

                # Calculate relative positions
                relx = col * 0.33 + 0.165  # Center each button in its column
                rely = row * 0.25 + 0.15   # Space rows evenly

                color = gate_colors.get(gate, '#ffffff')
                description = gate_descriptions.get(gate, '')

                # Create canvas button using helper method
                self.create_canvas_gate_button(gates_main_container, gate, color, description,
                                             relx, rely, 0.28, 0.2)

        elif not self.single_gates and self.multi_gates:
            # Only multi gates available, show them directly in grid
            self.current_gate_view = 'multi'
            multi_title = tk.Label(self.gate_display_frame, text="Available Gates:",
                                font=('Arial', 12, 'bold'), fg=palette['available_gates_title_color'], bg=palette['background_2'])
            multi_title.pack(pady=(5, 10))

            # Create main container for gates using relative positioning
            gates_main_container = tk.Frame(self.gate_display_frame, bg=palette['background_2'])
            gates_main_container.pack(fill=tk.BOTH, expand=True, padx=10, pady=5)

            # Calculate positions for 3-column grid
            cols = 3
            for i, gate in enumerate(self.multi_gates):
                row = i // cols
                col = i % cols

                # Calculate relative positions
                relx = col * 0.33 + 0.165  # Center each button in its column
                rely = row * 0.25 + 0.15   # Space rows evenly

                color = gate_colors.get(gate, '#ffffff')
                description = gate_descriptions.get(gate, '')

                # Create canvas button using helper method
                self.create_canvas_gate_button(gates_main_container, gate, color, description,
                                             relx, rely, 0.28, 0.2)


    def toggle_gate_view(self):
        """Toggle between single-qubit and multi-qubit gate views"""
        if self.current_gate_view == 'single':
            self.current_gate_view = 'multi'
            # Update canvas text
            self.toggle_canvas.itemconfig("text", text="Show Single-Qubit Gates")
        else:
            self.current_gate_view = 'single'
            # Update canvas text
            self.toggle_canvas.itemconfig("text", text="Show Multi-Qubit Gates")

        self.display_current_gates()


    def add_gate(self, gate):
        """Add a gate to the circuit"""
        level = self.levels[self.current_level]
        max_gates = level.get('max_gates', 999)

        # Check gate limit
        if len(self.placed_gates) >= max_gates:
            self.play_sound('error')
            self.show_gate_limit_warning(max_gates)
            return

        # Handle multi-qubit gates
        if gate in ['CNOT', 'CZ']:
            self.add_two_qubit_gate(gate)
        elif gate == 'Toffoli':
            self.add_toffoli_gate(gate)
        else:
            self.add_single_qubit_gate(gate)

        self.play_sound('gate_place')
        self.draw_circuit()


    def show_gate_limit_warning(self, max_gates):
        """Show a styled gate limit warning dialog without decorations"""
        dialog = tk.Toplevel(self.root)
        dialog.title("Gate Limit Reached")
        dialog.overrideredirect(True)  # Remove window decorations
        dialog.configure(bg=palette['background'])
        dialog.transient(self.root)

        # Calculate center position immediately
        dialog_width = 600
        dialog_height = 500
        screen_width = dialog.winfo_screenwidth()
        screen_height = dialog.winfo_screenheight()
        x = (screen_width - dialog_width) // 2
        y = (screen_height - dialog_height) // 2
        dialog.geometry(f"{dialog_width}x{dialog_height}+{x}+{y}")

        # Ensure dialog is on top and visible BEFORE grab_set
        dialog.lift()
        dialog.attributes("-topmost", True)
        dialog.update_idletasks()  # Make sure dialog is rendered
        dialog.deiconify()  # Ensure it's visible

        # NOW set grab and focus after dialog is fully visible
        dialog.grab_set()
        dialog.focus_set()

        # Main container with border
        main_frame = tk.Frame(dialog, bg=palette['background_2'], relief=tk.RAISED, bd=3)
        main_frame.pack(fill=tk.BOTH, expand=True, padx=15, pady=15)

        # Header with warning icon
        header_frame = tk.Frame(main_frame, bg=palette['background_2'])
        header_frame.pack(fill=tk.X, pady=(15, 10))

        warning_label = tk.Label(header_frame, text="WARNING",
                            font=('Arial', 24), fg='#ff6b6b', bg=palette['background_2'])
        warning_label.pack()

        title_label = tk.Label(header_frame, text="GATE LIMIT REACHED!",
                            font=('Arial', 18, 'bold'), fg='#ff6b6b', bg=palette['background_2'])
        title_label.pack(pady=(5, 0))

        # Content frame
        content_frame = tk.Frame(main_frame, bg=palette['background_3'], relief=tk.SUNKEN, bd=2)
        content_frame.pack(fill=tk.BOTH, expand=True, padx=10, pady=15)

        # Warning message
        warning_text = f"""You have reached the maximum gate limit for this level.

    Current limit: {max_gates} gates
    Clear some gates to add new ones
    Or try optimizing your circuit

    Remember: Efficient solutions earn bonus points!"""

        warning_message = tk.Label(content_frame, text=warning_text,
                                font=('Arial', 13),
                                fg=palette['level_complete_info_label_text_color'],
                                bg=palette['background_3'],
                                justify=tk.CENTER)
        warning_message.pack(expand=True, pady=20)

        # Button frame
        button_frame = tk.Frame(main_frame, bg=palette['background_2'])
        button_frame.pack(pady=(10, 15))

        # Clear circuit button
        clear_canvas = self.create_canvas_dialog_button(
            button_frame, "Clear Circuit",
            lambda: [self.clear_circuit(), dialog.destroy()],
            palette['clear_button_background'],
            palette['clear_button_text_color'],
            width=160, height=40, font_size=12
        )
        clear_canvas.pack(side=tk.LEFT, padx=10)

        # OK button
        ok_canvas = self.create_canvas_dialog_button(
            button_frame, "Got it!",
            dialog.destroy,
            palette['next_level_button_background'],
            palette['next_level_button_text_color'],
            width=120, height=40, font_size=12
        )
        ok_canvas.pack(side=tk.LEFT, padx=10)

        # Handle ESC key to close
        dialog.bind('<Escape>', lambda e: dialog.destroy())


    def add_single_qubit_gate(self, gate):
        """Add a single qubit gate with target selection"""
        level = self.levels[self.current_level]
        num_qubits = level['qubits']

        if num_qubits == 1:
            # Only one qubit, add directly
            gate_info = {'gate': gate, 'qubits': [0]}
            self.placed_gates.append(gate_info)
        else:
            # Multiple qubits, ask user to select target
            target = self.ask_qubit_selection("Select target qubit:", num_qubits)
            if target is not None:
                gate_info = {'gate': gate, 'qubits': [target]}
                self.placed_gates.append(gate_info)


    def add_two_qubit_gate(self, gate):
        """Add a two-qubit gate with control and target selection"""
        level = self.levels[self.current_level]
        num_qubits = level['qubits']

        if num_qubits < 2:
            self.show_error_dialog(f"{gate} gate requires at least 2 qubits!")
            return

        # Ask for control and target qubits
        control = self.ask_qubit_selection("Select control qubit:", num_qubits)
        if control is None:
            return

        available_targets = [i for i in range(num_qubits) if i != control]
        target = self.ask_qubit_selection("Select target qubit:", num_qubits, available_targets)
        if target is None:
            return

        gate_info = {'gate': gate, 'qubits': [control, target]}
        self.placed_gates.append(gate_info)


    def add_toffoli_gate(self, gate):
        """Add a Toffoli gate with two controls and one target"""
        level = self.levels[self.current_level]
        num_qubits = level['qubits']

        if num_qubits < 3:
            self.show_error_dialog("Toffoli gate requires at least 3 qubits!")
            return

        # Ask for two control qubits and one target
        control1 = self.ask_qubit_selection("Select first control qubit:", num_qubits)
        if control1 is None:
            return

        available_control2 = [i for i in range(num_qubits) if i != control1]
        control2 = self.ask_qubit_selection("Select second control qubit:", num_qubits, available_control2)
        if control2 is None:
            return

        available_targets = [i for i in range(num_qubits) if i not in [control1, control2]]
        target = self.ask_qubit_selection("Select target qubit:", num_qubits, available_targets)
        if target is None:
            return

        gate_info = {'gate': gate, 'qubits': [control1, control2, target]}
        self.placed_gates.append(gate_info)


    def show_error_dialog(self, message):
        """Show a styled error dialog without decorations"""
        dialog = tk.Toplevel(self.root)
        dialog.title("Error")
        dialog.overrideredirect(True)  # Remove window decorations
        dialog.geometry("400x200")
        dialog.configure(bg=palette['background'])
        dialog.transient(self.root)

        # Center the dialog on screen
        dialog.update_idletasks()
        screen_width = dialog.winfo_screenwidth()
        screen_height = dialog.winfo_screenheight()
        x = (screen_width - 400) // 2
        y = (screen_height - 200) // 2
        dialog.geometry(f"400x200+{x}+{y}")

        # Ensure dialog is on top and visible BEFORE grab_set
        dialog.lift()
        dialog.attributes("-topmost", True)
        dialog.update_idletasks()  # Make sure dialog is rendered
        dialog.deiconify()  # Ensure it's visible

        # NOW set grab and focus after dialog is fully visible
        dialog.grab_set()
        dialog.focus_set()

        # Main container with border
        main_frame = tk.Frame(dialog, bg=palette['background_2'], relief=tk.RAISED, bd=3)
        main_frame.pack(fill=tk.BOTH, expand=True, padx=15, pady=15)

        # Header with error icon
        header_frame = tk.Frame(main_frame, bg=palette['background_2'])
        header_frame.pack(fill=tk.X, pady=(15, 10))

        error_label = tk.Label(header_frame, text="️ ERROR",
                            font=('Arial', 20), fg='#ff6b6b', bg=palette['background_2'])
        error_label.pack()

        title_label = tk.Label(header_frame, text="ERROR",
                            font=('Arial', 16, 'bold'), fg='#ff6b6b', bg=palette['background_2'])
        title_label.pack(pady=(5, 0))

        # Content frame
        content_frame = tk.Frame(main_frame, bg=palette['background_3'], relief=tk.SUNKEN, bd=2)
        content_frame.pack(fill=tk.BOTH, expand=True, padx=10, pady=10)

        # Error message
        error_message = tk.Label(content_frame, text=message,
                            font=('Arial', 12),
                            fg=palette['level_complete_info_label_text_color'],
                            bg=palette['background_3'],
                            wraplength=350, justify=tk.CENTER)
        error_message.pack(expand=True, pady=15)

        # OK button using canvas
        ok_canvas = self.create_canvas_dialog_button(
            main_frame, "OK",
            dialog.destroy,
            palette['next_level_button_background'],
            palette['next_level_button_text_color'],
            width=120, height=40, font_size=12
        )
        ok_canvas.pack(pady=(10, 15))

        # Handle ESC key to close
        dialog.bind('<Escape>', lambda e: dialog.destroy())


    def ask_qubit_selection(self, prompt, num_qubits, available_qubits=None):
        """Ask user to select a qubit with no decorations dialog"""
        if available_qubits is None:
            available_qubits = list(range(num_qubits))

        if len(available_qubits) == 1:
            return available_qubits[0]

        # Create a simple selection dialog without decorations
        dialog = tk.Toplevel(self.root)
        dialog.title("Select Qubit")
        dialog.overrideredirect(True)  # Remove window decorations
        dialog.geometry("300x150")
        dialog.configure(bg=palette['background_2'])
        dialog.transient(self.root)
        dialog.grab_set()

        # Center the dialog on screen
        dialog.update_idletasks()
        x = (dialog.winfo_screenwidth() - 300) // 2
        y = (dialog.winfo_screenheight() - 150) // 2
        dialog.geometry(f"300x150+{x}+{y}")

        result = [None]

        tk.Label(dialog, text=prompt, font=('Arial', 12),
                fg=palette['prompt_text_color'], bg=palette['background_2']).pack(pady=10)

        button_frame = tk.Frame(dialog, bg=palette['background_2'])
        button_frame.pack(pady=10)

        def select_qubit(qubit):
            result[0] = qubit
            dialog.destroy()

        for qubit in available_qubits:
            canvas_btn = self.create_canvas_dialog_button(
                button_frame, f"Qubit {qubit}",
                lambda q=qubit: select_qubit(q),
                palette['qubit_selection_button_background'],
                palette['qubit_selection_button_text_color'],
                width=80, height=35, font_size=10
            )
            canvas_btn.pack(side=tk.LEFT, padx=5)

        # Cancel button
        cancel_canvas = self.create_canvas_dialog_button(
            button_frame, "Cancel",
            dialog.destroy,
            palette['cancel_selection_button_background'],
            palette['cancel_selection_button_text_color'],
            width=80, height=35, font_size=10
        )
        cancel_canvas.pack(side=tk.LEFT, padx=5)

        dialog.wait_window()
        return result[0]


    def clear_circuit(self):
        """Clear all gates from the circuit"""
        self.placed_gates = []
        self.play_sound('clear')
        self.draw_circuit()


    def run_circuit(self):
        """Run the quantum circuit and check if puzzle is solved"""
        level = self.levels[self.current_level]

        if not self.placed_gates:
            self.show_info_dialog("No Circuit", "Please add some gates to your circuit first!")
            return

        try:
            # Create quantum circuit
            qc = QuantumCircuit(level['qubits'])

            # Set initial state
            self.set_initial_state(qc, level['input_state'])

            # Add gates
            for gate_info in self.placed_gates:
                gate = gate_info['gate']
                qubits = gate_info['qubits']

                if gate == 'H':
                    qc.h(qubits[0])
                elif gate == 'X':
                    qc.x(qubits[0])
                elif gate == 'Y':
                    qc.y(qubits[0])
                elif gate == 'Z':
                    qc.z(qubits[0])
                elif gate == 'S':
                    qc.s(qubits[0])
                elif gate == 'T':
                    qc.t(qubits[0])
                elif gate == 'CNOT':
                    qc.cx(qubits[0], qubits[1])
                elif gate == 'CZ':
                    qc.cz(qubits[0], qubits[1])
                elif gate == 'Toffoli':
                    qc.ccx(qubits[0], qubits[1], qubits[2])

            # Get final state
            state_vector = Statevector.from_instruction(qc)

            # Check if puzzle is solved
            if self.check_solution(state_vector, level):
                self.level_complete()
            else:
                self.display_circuit_results(state_vector, level)

        except Exception as e:
            self.show_error_dialog(f"Error running circuit: {str(e)}")


    def show_info_dialog(self, title, message):
        """Show a styled info dialog without decorations"""
        dialog = tk.Toplevel(self.root)
        dialog.title(title)
        dialog.overrideredirect(True)  # Remove window decorations
        dialog.geometry("400x200")
        dialog.configure(bg=palette['background'])
        dialog.transient(self.root)

        # Center the dialog on screen
        dialog.update_idletasks()
        screen_width = dialog.winfo_screenwidth()
        screen_height = dialog.winfo_screenheight()
        x = (screen_width - 400) // 2
        y = (screen_height - 200) // 2
        dialog.geometry(f"400x200+{x}+{y}")

        # Ensure dialog is on top and visible BEFORE grab_set
        dialog.lift()
        dialog.attributes("-topmost", True)
        dialog.update_idletasks()  # Make sure dialog is rendered
        dialog.deiconify()  # Ensure it's visible

        # NOW set grab and focus after dialog is fully visible
        dialog.grab_set()
        dialog.focus_set()

        # Rest of the dialog implementation...
        # Main container with border
        main_frame = tk.Frame(dialog, bg=palette['background_2'], relief=tk.RAISED, bd=3)
        main_frame.pack(fill=tk.BOTH, expand=True, padx=15, pady=15)

        # Title
        title_label = tk.Label(main_frame, text=title,
                            font=('Arial', 16, 'bold'),
                            fg=palette['title_color'], bg=palette['background_2'])
        title_label.pack(pady=(15, 10))

        # Message
        message_label = tk.Label(main_frame, text=message,
                            font=('Arial', 12),
                            fg=palette['level_complete_info_label_text_color'],
                            bg=palette['background_2'],
                            wraplength=350, justify=tk.CENTER)
        message_label.pack(expand=True, pady=15)

        # OK button using canvas
        ok_canvas = self.create_canvas_dialog_button(
            main_frame, "OK",
            dialog.destroy,
            palette['next_level_button_background'],
            palette['next_level_button_text_color'],
            width=120, height=40, font_size=12
        )
        ok_canvas.pack(pady=(10, 15))

        # Handle ESC key to close
        dialog.bind('<Escape>', lambda e: dialog.destroy())


    def set_initial_state(self, qc, initial_state):
        """Set the initial state of the quantum circuit"""
        if initial_state == '|1⟩':
            qc.x(0)
        elif initial_state == '|+⟩':
            qc.h(0)
        elif initial_state == '|-⟩':
            qc.x(0)
            qc.h(0)
        elif initial_state == '|10⟩':
            qc.x(0)
        elif initial_state == '|110⟩':
            qc.x(0)
            qc.x(1)
        elif initial_state == '|+0⟩':
            qc.h(0)
        # Add more initial states as needed for your JSON levels
        # |0⟩, |00⟩, |000⟩, |0000⟩ are default, no preparation needed


    def check_solution(self, state_vector, level):
        """Check if the current state matches the target state"""
        target_state = level['target_state']
        state_data = state_vector.data
        tolerance = 0.01  # Tolerance for floating point comparisons

        # Single qubit states
        if target_state == '|1⟩' and level['qubits'] == 1:
            # |1⟩ state: [0, 1]
            return (abs(state_data[1]) > 0.99 and abs(state_data[0]) < tolerance and
                    abs(np.real(state_data[1]) - 1.0) < tolerance and
                    abs(np.imag(state_data[1])) < tolerance)

        elif target_state == '|0⟩' and level['qubits'] == 1:
            # |0⟩ state: [1, 0]
            return (abs(state_data[0]) > 0.99 and abs(state_data[1]) < tolerance and
                    abs(np.real(state_data[0]) - 1.0) < tolerance and
                    abs(np.imag(state_data[0])) < tolerance)

        elif target_state == '|+⟩' and level['qubits'] == 1:
            # |+⟩ = (|0⟩ + |1⟩)/√2: [1/√2, 1/√2]
            expected_amp = 1/np.sqrt(2)
            return (abs(abs(state_data[0]) - expected_amp) < tolerance and
                    abs(abs(state_data[1]) - expected_amp) < tolerance and
                    abs(np.real(state_data[0]) - expected_amp) < tolerance and
                    abs(np.imag(state_data[0])) < tolerance and
                    abs(np.real(state_data[1]) - expected_amp) < tolerance and
                    abs(np.imag(state_data[1])) < tolerance)

        elif target_state == '|-⟩' and level['qubits'] == 1:
            # |-⟩ = (|0⟩ - |1⟩)/√2: [1/√2, -1/√2]
            expected_amp = 1/np.sqrt(2)
            return (abs(abs(state_data[0]) - expected_amp) < tolerance and
                    abs(abs(state_data[1]) - expected_amp) < tolerance and
                    abs(np.real(state_data[0]) - expected_amp) < tolerance and
                    abs(np.imag(state_data[0])) < tolerance and
                    abs(np.real(state_data[1]) + expected_amp) < tolerance and
                    abs(np.imag(state_data[1])) < tolerance)

        elif target_state == '|i·1⟩' and level['qubits'] == 1:
            # Y|0⟩ = i|1⟩: [0, i]
            return (abs(state_data[0]) < tolerance and
                    abs(state_data[1]) > 0.99 and
                    abs(np.real(state_data[1])) < tolerance and
                    abs(np.imag(state_data[1]) - 1.0) < tolerance)

        elif target_state == '|+i⟩' and level['qubits'] == 1:
            # S|+⟩ = (|0⟩ + i|1⟩)/√2: [1/√2, i/√2]
            expected_amp = 1/np.sqrt(2)
            return (abs(abs(state_data[0]) - expected_amp) < tolerance and
                    abs(abs(state_data[1]) - expected_amp) < tolerance and
                    abs(np.real(state_data[0]) - expected_amp) < tolerance and
                    abs(np.imag(state_data[0])) < tolerance and
                    abs(np.real(state_data[1])) < tolerance and
                    abs(np.imag(state_data[1]) - expected_amp) < tolerance)

        elif target_state == '|T+⟩' and level['qubits'] == 1:
            # T|+⟩ = (|0⟩ + e^(iπ/4)|1⟩)/√2
            expected_amp = 1/np.sqrt(2)
            expected_phase = np.exp(1j * np.pi / 4)  # e^(iπ/4)
            expected_1_state = expected_amp * expected_phase
            return (abs(abs(state_data[0]) - expected_amp) < tolerance and
                    abs(abs(state_data[1]) - expected_amp) < tolerance and
                    abs(np.real(state_data[0]) - expected_amp) < tolerance and
                    abs(np.imag(state_data[0])) < tolerance and
                    abs(state_data[1] - expected_1_state) < tolerance)

        # Two qubit states
        elif target_state == '|11⟩' and level['qubits'] == 2:
            # |11⟩ state: [0, 0, 0, 1]
            return (abs(state_data[3]) > 0.99 and
                    abs(state_data[0]) < tolerance and abs(state_data[1]) < tolerance and
                    abs(state_data[2]) < tolerance and
                    abs(np.real(state_data[3]) - 1.0) < tolerance and
                    abs(np.imag(state_data[3])) < tolerance)

        elif target_state == '|++⟩' and level['qubits'] == 2:
            # |++⟩ = |+⟩⊗|+⟩ = (|00⟩ + |01⟩ + |10⟩ + |11⟩)/2
            expected_amp = 0.5
            return all(abs(abs(state_data[i]) - expected_amp) < tolerance and
                        abs(np.real(state_data[i]) - expected_amp) < tolerance and
                        abs(np.imag(state_data[i])) < tolerance
                        for i in range(4))

        elif target_state == '|Φ+⟩' and level['qubits'] == 2:
            # |Φ+⟩ = (|00⟩ + |11⟩)/√2: [1/√2, 0, 0, 1/√2]
            expected_amp = 1/np.sqrt(2)
            return (abs(abs(state_data[0]) - expected_amp) < tolerance and
                    abs(state_data[1]) < tolerance and abs(state_data[2]) < tolerance and
                    abs(abs(state_data[3]) - expected_amp) < tolerance and
                    abs(np.real(state_data[0]) - expected_amp) < tolerance and
                    abs(np.imag(state_data[0])) < tolerance and
                    abs(np.real(state_data[3]) - expected_amp) < tolerance and
                    abs(np.imag(state_data[3])) < tolerance)

        elif target_state == '|Φ-⟩' and level['qubits'] == 2:
            # |Φ-⟩ = (|00⟩ - |11⟩)/√2: [1/√2, 0, 0, -1/√2]
            expected_amp = 1/np.sqrt(2)
            return (abs(abs(state_data[0]) - expected_amp) < tolerance and
                    abs(state_data[1]) < tolerance and abs(state_data[2]) < tolerance and
                    abs(abs(state_data[3]) - expected_amp) < tolerance and
                    abs(np.real(state_data[0]) - expected_amp) < tolerance and
                    abs(np.imag(state_data[0])) < tolerance and
                    abs(np.real(state_data[3]) + expected_amp) < tolerance and
                    abs(np.imag(state_data[3])) < tolerance)

        elif target_state == '|Ψ+⟩' and level['qubits'] == 2:
            # |Ψ+⟩ = (|01⟩ + |10⟩)/√2: [0, 1/√2, 1/√2, 0]
            expected_amp = 1/np.sqrt(2)
            return (abs(state_data[0]) < tolerance and
                    abs(abs(state_data[1]) - expected_amp) < tolerance and
                    abs(abs(state_data[2]) - expected_amp) < tolerance and
                    abs(state_data[3]) < tolerance and
                    abs(np.real(state_data[1]) - expected_amp) < tolerance and
                    abs(np.imag(state_data[1])) < tolerance and
                    abs(np.real(state_data[2]) - expected_amp) < tolerance and
                    abs(np.imag(state_data[2])) < tolerance)

        elif target_state == '|Ψ-⟩' and level['qubits'] == 2:
            # |Ψ-⟩ = (|01⟩ - |10⟩)/√2: [0, 1/√2, -1/√2, 0]
            expected_amp = 1/np.sqrt(2)
            return (abs(state_data[0]) < tolerance and
                    abs(abs(state_data[1]) - expected_amp) < tolerance and
                    abs(abs(state_data[2]) - expected_amp) < tolerance and
                    abs(state_data[3]) < tolerance and
                    abs(np.real(state_data[1]) - expected_amp) < tolerance and
                    abs(np.imag(state_data[1])) < tolerance and
                    abs(np.real(state_data[2]) + expected_amp) < tolerance and
                    abs(np.imag(state_data[2])) < tolerance)

        elif target_state == '|-0⟩' and level['qubits'] == 2:
            # |-0⟩ = |-⟩ ⊗ |0⟩ = (|00⟩ - |10⟩)/√2: [1/√2, 0, -1/√2, 0]
            expected_amp = 1/np.sqrt(2)
            return (abs(abs(state_data[0]) - expected_amp) < tolerance and
                    abs(state_data[1]) < tolerance and
                    abs(abs(state_data[2]) - expected_amp) < tolerance and
                    abs(state_data[3]) < tolerance and
                    abs(np.real(state_data[0]) - expected_amp) < tolerance and
                    abs(np.imag(state_data[0])) < tolerance and
                    abs(np.real(state_data[2]) + expected_amp) < tolerance and
                    abs(np.imag(state_data[2])) < tolerance)

        # Three qubit states
        elif target_state == '|111⟩' and level['qubits'] == 3:
            # |111⟩ state: [0,0,0,0,0,0,0,1]
            return (abs(state_data[7]) > 0.99 and
                    all(abs(state_data[i]) < tolerance for i in range(7)) and
                    abs(np.real(state_data[7]) - 1.0) < tolerance and
                    abs(np.imag(state_data[7])) < tolerance)

        elif target_state == '|0Φ+⟩' and level['qubits'] == 3:
            # |0⟩ ⊗ |Φ+⟩ = |0⟩ ⊗ (|00⟩ + |11⟩)/√2 = (|000⟩ + |011⟩)/√2
            expected_amp = 1/np.sqrt(2)
            return (abs(abs(state_data[0]) - expected_amp) < tolerance and  # |000⟩
                    abs(state_data[1]) < tolerance and abs(state_data[2]) < tolerance and
                    abs(abs(state_data[3]) - expected_amp) < tolerance and  # |011⟩
                    abs(state_data[4]) < tolerance and abs(state_data[5]) < tolerance and
                    abs(state_data[6]) < tolerance and abs(state_data[7]) < tolerance and
                    abs(np.real(state_data[0]) - expected_amp) < tolerance and
                    abs(np.imag(state_data[0])) < tolerance and
                    abs(np.real(state_data[3]) - expected_amp) < tolerance and
                    abs(np.imag(state_data[3])) < tolerance)

        elif target_state == '|GHZ⟩' and level['qubits'] == 3:
            # |GHZ⟩ = (|000⟩ + |111⟩)/√2: [1/√2, 0, 0, 0, 0, 0, 0, 1/√2]
            expected_amp = 1/np.sqrt(2)
            return (abs(abs(state_data[0]) - expected_amp) < tolerance and  # |000⟩
                    abs(state_data[1]) < tolerance and abs(state_data[2]) < tolerance and
                    abs(state_data[3]) < tolerance and abs(state_data[4]) < tolerance and
                    abs(state_data[5]) < tolerance and abs(state_data[6]) < tolerance and
                    abs(abs(state_data[7]) - expected_amp) < tolerance and  # |111⟩
                    abs(np.real(state_data[0]) - expected_amp) < tolerance and
                    abs(np.imag(state_data[0])) < tolerance and
                    abs(np.real(state_data[7]) - expected_amp) < tolerance and
                    abs(np.imag(state_data[7])) < tolerance)

        # Custom/Placeholder states - these need specific implementations
        elif target_state == '|W⟩' and level['qubits'] == 3:
            # W state = (|001⟩ + |010⟩ + |100⟩)/√3
            expected_amp = 1/np.sqrt(3)
            return (abs(state_data[0]) < tolerance and  # |000⟩
                    abs(abs(state_data[1]) - expected_amp) < tolerance and  # |001⟩
                    abs(abs(state_data[2]) - expected_amp) < tolerance and  # |010⟩
                    abs(state_data[3]) < tolerance and  # |011⟩
                    abs(abs(state_data[4]) - expected_amp) < tolerance and  # |100⟩
                    abs(state_data[5]) < tolerance and  # |101⟩
                    abs(state_data[6]) < tolerance and  # |110⟩
                    abs(state_data[7]) < tolerance)  # |111⟩

        # Placeholder implementations for undefined states
        # These return True for now but should be properly defined
        elif target_state in ['|err⟩', '|QFT⟩', '|MaxEnt⟩', '|Secret⟩',
                                '|Interference⟩', '|ErrorCode⟩', '|Ultimate⟩']:
            # For these custom states, we need to define what they actually represent
            # For now, return True to allow level progression during development
            print(f"Warning: Target state '{target_state}' not fully implemented")

            # Placeholder logic - you can replace these with actual state definitions
            if target_state == '|QFT⟩' and level['qubits'] == 2:
                # 2-qubit QFT of |00⟩ should give equal superposition with phases
                return all(abs(abs(state_data[i]) - 0.5) < tolerance for i in range(4))

            elif target_state == '|MaxEnt⟩' and level['qubits'] == 4:
                # Maximally entangled 4-qubit state - check for equal superposition
                expected_amp = 1/4
                return all(abs(abs(state_data[i]) - expected_amp) < tolerance for i in range(16))

            # For other undefined states, return True (temporary)
            return True

        # Default case - should not happen with proper target states
        else:
            print(f"Warning: Unknown target state '{target_state}' for {level['qubits']} qubits")
            return False


    def display_circuit_results(self, state_vector, level):
        """Display the results of running the circuit"""
        self.state_display.config(state=tk.NORMAL)
        self.state_display.delete(1.0, tk.END)

        self.state_display.insert(tk.END, "Circuit Results\n")
        self.state_display.insert(tk.END, "═" * 30 + "\n\n")

        # Display state vector
        self.state_display.insert(tk.END, "Final Quantum State:\n")
        state_data = state_vector.data

        for i, amplitude in enumerate(state_data):
            if abs(amplitude) > 0.001:  # Only show significant amplitudes
                binary = format(i, f'0{level["qubits"]}b')
                prob = abs(amplitude) ** 2
                self.state_display.insert(tk.END, f"|{binary}⟩: {amplitude:.3f} (prob: {prob:.3f})\n")

<<<<<<< HEAD
        self.state_display.insert(tk.END, f"\nTarget: {level['target_state']}\n")
        self.state_display.insert(tk.END, "Puzzle not solved yet. Try adjusting your circuit!\n")

=======
        self.state_display.insert(tk.END, f"\n🎯 Target: {level['target_state']}\n")
        self.state_display.insert(tk.END, "❌ Puzzle not solved yet. Try adjusting your circuit!\n")
        self.play_sound('error')
>>>>>>> 6890c577
        self.state_display.config(state=tk.DISABLED)


    def level_complete(self):
        """Handle level completion with styled dialog"""
        self.play_sound('level_complete')
        level = self.levels[self.current_level]

        # Calculate score based on efficiency
        max_gates = level.get('max_gates', len(self.placed_gates))
        efficiency_bonus = max(0, (max_gates - len(self.placed_gates)) * 10)
        level_score = 100 + efficiency_bonus
        self.score += level_score

        # Update score display
        self.score_label.config(text=f"Score: {self.score}")

        # Create custom styled dialog
        self.show_level_complete_dialog(level, level_score, max_gates)

        # Note: We no longer automatically proceed to next level here
        # The user must click the "Next Level" button or close the dialog

        # Save progress after level completion
        self.save_progress()


    def show_level_complete_dialog(self, level, level_score, max_gates):
        """Show a custom styled level complete dialog without decorations"""
        dialog = tk.Toplevel(self.root)
        dialog.title("Level Complete!")
        dialog.overrideredirect(True)  # Remove window decorations
        dialog_dimensions = (700, 600)
        dialog.geometry(f"{dialog_dimensions[0]}x{dialog_dimensions[1]}")
        dialog.configure(bg=palette['background'])
        dialog.transient(self.root)

        # Center the dialog in the middle of the screen
        dialog.update_idletasks()
        screen_width = dialog.winfo_screenwidth()
        screen_height = dialog.winfo_screenheight()
        x = (screen_width - dialog_dimensions[0]) // 2
        y = (screen_height - dialog_dimensions[1]) // 2
        dialog.geometry(f"{dialog_dimensions[0]}x{dialog_dimensions[1]}+{x}+{y}")

        # Ensure dialog is on top and visible BEFORE grab_set
        dialog.lift()
        dialog.attributes("-topmost", True)
        dialog.update_idletasks()  # Make sure dialog is rendered
        dialog.deiconify()  # Ensure it's visible

        # NOW set grab and focus after dialog is fully visible
        dialog.grab_set()
        dialog.focus_set()

        # Main container with border
        main_frame = tk.Frame(dialog, bg=palette['background_2'], relief=tk.RAISED, bd=3)
        main_frame.pack(fill=tk.BOTH, expand=True, padx=15, pady=15)

        # Header with celebration emoji
        header_frame = tk.Frame(main_frame, bg=palette['background_2'])
        header_frame.pack(fill=tk.X, pady=(20, 15))

        celebration_label = tk.Label(header_frame, text="LEVEL COMPLETE!",
                                font=('Arial', 28), fg='#ffd700', bg=palette['background_2'])
        celebration_label.pack()

        title_label = tk.Label(header_frame, text="LEVEL COMPLETE!",
                            font=('Arial', 24, 'bold'), fg=palette['level_complete_title_color'], bg=palette['background_2'])
        title_label.pack(pady=(10, 0))

        # Content frame
        content_frame = tk.Frame(main_frame, bg=palette['background_3'], relief=tk.SUNKEN, bd=2)
        content_frame.pack(fill=tk.BOTH, expand=True, padx=20, pady=20)

        # Level info
        info_text = f"""{level['name']}

    Gates Used: {len(self.placed_gates)}/{max_gates}
    Level Score: +{level_score}
    Total Score: {self.score}

    {self.get_performance_message(len(self.placed_gates), max_gates)}"""

        info_label = tk.Label(content_frame, text=info_text,
                            font=('Arial', 16), fg=palette['level_complete_info_label_text_color'], bg=palette['background_3'],
                            justify=tk.CENTER)
        info_label.pack(expand=True, pady=30)

        # Button frame with more space
        button_frame = tk.Frame(main_frame, bg=palette['background_2'])
        button_frame.pack(fill=tk.X, pady=(20, 25))

        # Button container for horizontal layout
        btn_container = tk.Frame(button_frame, bg=palette['background_2'])
        btn_container.pack()

        # Next Level button - canvas-based
        next_canvas = self.create_canvas_dialog_button(
            btn_container, "Next Level",
            lambda: [dialog.destroy(), self.proceed_to_next_level()],
            palette['next_level_button_background'], palette['next_level_button_text_color'],
            width=200, height=50, font_size=16
        )
        next_canvas.pack(side=tk.LEFT, padx=20)

        # Close button - canvas-based
        close_canvas = self.create_canvas_dialog_button(
            btn_container, "Close",
            dialog.destroy,
            palette['close_button_background'], palette['close_button_hover_text_color'],
            width=140, height=50, font_size=16
        )
        close_canvas.pack(side=tk.LEFT, padx=20)

        # Hide next level button if this is the last level
        if self.current_level + 1 >= len(self.levels):
            # Update the text on the canvas button
            def update_next_button():
                next_canvas.delete("all")
                canvas_width = next_canvas.winfo_width()
                canvas_height = next_canvas.winfo_height()
                if canvas_width > 1 and canvas_height > 1:
                    next_canvas.create_rectangle(2, 2, canvas_width-2, canvas_height-2,
                                            fill='#888888', outline="#2b3340", width=1, tags="bg")
                    next_canvas.create_text(canvas_width//2, canvas_height//2, text="Game Complete!",
                                        font=('Arial', 16, 'bold'), fill='#ffffff', tags="text")
            next_canvas.after(10, update_next_button)
            # Disable the button by removing click binding
            next_canvas.unbind("<Button-1>")


    def proceed_to_next_level(self):
        """Proceed to the next level"""
        if self.current_level + 1 < len(self.levels):
            self.load_level(self.current_level + 1)
        else:
            self.game_complete()


    def get_performance_message(self, gates_used, max_gates):
        """Get a performance message based on gate efficiency"""
        if gates_used <= max_gates * 0.5:
            return "PERFECT! Outstanding efficiency!"
        elif gates_used <= max_gates * 0.75:
            return "EXCELLENT! Great optimization!"
        elif gates_used <= max_gates:
            return "GOOD! You solved it!"
        else:
            return "COMPLETED! Keep practicing!"


    def game_complete(self):
        """Handle game completion with styled dialog without decorations"""
        # Create custom styled dialog
        dialog = tk.Toplevel(self.root)
        dialog.title("Game Complete!")
        dialog.overrideredirect(True)  # Remove window decorations
        dialog.geometry("450x350")
        dialog.configure(bg=palette['background'])
        dialog.transient(self.root)
        dialog.grab_set()

        # Center the dialog
        dialog.update_idletasks()
        screen_width = dialog.winfo_screenwidth()
        screen_height = dialog.winfo_screenheight()
        x = (screen_width - 450) // 2
        y = (screen_height - 350) // 2
        dialog.geometry(f"450x350+{x}+{y}")

        # Main container with border
        main_frame = tk.Frame(dialog, bg=palette['background_2'], relief=tk.RAISED, bd=3)
        main_frame.pack(fill=tk.BOTH, expand=True, padx=10, pady=10)

        # Header with celebration
        header_frame = tk.Frame(main_frame, bg=palette['background_2'])
        header_frame.pack(fill=tk.X, pady=(15, 10))

        celebration_label = tk.Label(header_frame, text="QUANTUM MASTER!",
                                   font=('Arial', 24), fg='#ffd700', bg=palette['background_2'])
        celebration_label.pack()

        title_label = tk.Label(header_frame, text="QUANTUM MASTER!",
                             font=('Arial', 20, 'bold'), fg=palette['quantum_master_title_color'], bg=palette['background_2'])
        title_label.pack(pady=(5, 0))

        # Content frame
        content_frame = tk.Frame(main_frame, bg=palette['background_3'], relief=tk.SUNKEN, bd=2)
        content_frame.pack(fill=tk.BOTH, expand=True, padx=15, pady=15)

        # Completion message
        completion_text = f"""CONGRATULATIONS!

You've mastered all quantum puzzle levels!

Final Score: {self.score}
Levels Completed: {len(self.levels)}
You're now a Quantum Circuit Master!

Thank you for playing Infinity Qubit!"""

        completion_label = tk.Label(content_frame, text=completion_text,
                                  font=('Arial', 12), fg='#ffffff', bg=palette['background_3'],
                                  justify=tk.CENTER)
        completion_label.pack(expand=True, pady=20)

        # Button frame
        button_frame = tk.Frame(main_frame, bg=palette['background_2'])
        button_frame.pack(fill=tk.X, pady=(0, 15))

        # Return to menu button - canvas-based
        menu_canvas = self.create_canvas_dialog_button(
            button_frame, "Return to Main Menu",
            lambda: [dialog.destroy(), self.go_back_to_menu()],
            palette['run_button_background'], palette['run_button_text_color'],
            width=220, height=40, font_size=12
        )
        menu_canvas.pack(pady=10)


    def show_hint(self):
        """Show hint for current level"""
        level = self.levels[self.current_level]
        hint = level.get('hint', 'No hint available for this level.')

        # Create custom hint dialog without decorations
        dialog = tk.Toplevel(self.root)
        dialog.title(" Hint")
        dialog.overrideredirect(True)  # Remove window decorations
        dialog.geometry("500x300")
        dialog.configure(bg=palette['background'])
        dialog.transient(self.root)

        # Center the dialog on screen
        dialog.update_idletasks()
        screen_width = dialog.winfo_screenwidth()
        screen_height = dialog.winfo_screenheight()
        x = (screen_width - 500) // 2
        y = (screen_height - 300) // 2
        dialog.geometry(f"500x300+{x}+{y}")

        # Ensure dialog is on top and visible BEFORE grab_set
        dialog.lift()
        dialog.attributes("-topmost", True)
        dialog.update_idletasks()  # Make sure dialog is rendered
        dialog.deiconify()  # Ensure it's visible

        # NOW set grab and focus after dialog is fully visible
        dialog.grab_set()
        dialog.focus_set()

        # Main container with border
        main_frame = tk.Frame(dialog, bg=palette['background_2'], relief=tk.RAISED, bd=3)
        main_frame.pack(fill=tk.BOTH, expand=True, padx=15, pady=15)

        # Title with icon
        title_label = tk.Label(main_frame, text=" Hint",
                            font=('Arial', 18, 'bold'),
                            fg=palette['title_color'], bg=palette['background_2'])
        title_label.pack(pady=(15, 10))

        # Hint content frame
        content_frame = tk.Frame(main_frame, bg=palette['background_3'], relief=tk.SUNKEN, bd=2)
        content_frame.pack(fill=tk.BOTH, expand=True, padx=10, pady=10)

        # Hint text
        hint_label = tk.Label(content_frame, text=hint,
                            font=('Arial', 14),
                            fg=palette['level_complete_info_label_text_color'],
                            bg=palette['background_3'],
                            wraplength=450, justify=tk.CENTER)
        hint_label.pack(expand=True, pady=20)

        # Close button - canvas-based
        close_canvas = self.create_canvas_dialog_button(
            main_frame, "Got it!",
            dialog.destroy,
            palette['next_level_button_background'],
            palette['next_level_button_text_color'],
            width=120, height=40, font_size=12
        )
        close_canvas.pack(pady=(10, 15))

        # Handle ESC key to close
        dialog.bind('<Escape>', lambda e: dialog.destroy())


    def skip_level(self):
        """Skip to next level"""
        # Create custom skip confirmation dialog without decorations
        dialog = tk.Toplevel(self.root)
        dialog.title("Skip Level")
        dialog.overrideredirect(True)  # Remove window decorations
        dialog.geometry("450x250")
        dialog.configure(bg=palette['background'])
        dialog.transient(self.root)

        # Center the dialog on screen
        dialog.update_idletasks()
        screen_width = dialog.winfo_screenwidth()
        screen_height = dialog.winfo_screenheight()
        x = (screen_width - 450) // 2
        y = (screen_height - 250) // 2
        dialog.geometry(f"450x250+{x}+{y}")

        # Ensure dialog is on top and visible BEFORE grab_set
        dialog.lift()
        dialog.attributes("-topmost", True)
        dialog.update_idletasks()  # Make sure dialog is rendered
        dialog.deiconify()  # Ensure it's visible

        # NOW set grab and focus after dialog is fully visible
        dialog.grab_set()
        dialog.focus_set()

        result = [None]

        # Main container with border
        main_frame = tk.Frame(dialog, bg=palette['background_2'], relief=tk.RAISED, bd=3)
        main_frame.pack(fill=tk.BOTH, expand=True, padx=10, pady=10)

        # Title
        title_label = tk.Label(main_frame, text="Skip Level",
                            font=('Arial', 16, 'bold'),
                            fg=palette['title_color'], bg=palette['background_2'])
        title_label.pack(pady=(15, 10))

        # Message
        message_label = tk.Label(main_frame,
                            text="Are you sure you want to skip this level?\nYou won't earn points for skipping.",
                            font=('Arial', 12),
                            fg=palette['subtitle_color'], bg=palette['background_2'],
                            justify=tk.CENTER)
        message_label.pack(pady=15)

        # Button frame
        button_frame = tk.Frame(main_frame, bg=palette['background_2'])
        button_frame.pack(pady=(20, 15))

        def confirm_skip():
            result[0] = True
            dialog.destroy()

        def cancel_skip():
            result[0] = False
            dialog.destroy()

        # Yes button - canvas-based
        yes_canvas = self.create_canvas_dialog_button(
            button_frame, "Yes, Skip",
            confirm_skip,
            palette['skip_button_background'],
            palette['skip_button_text_color'],
            width=120, height=40, font_size=12
        )
        yes_canvas.pack(side=tk.LEFT, padx=10)

        # No button - canvas-based
        no_canvas = self.create_canvas_dialog_button(
            button_frame, "No, Continue",
            cancel_skip,
            palette['close_button_background'],
            palette['close_button_hover_text_color'],
            width=140, height=40, font_size=12
        )
        no_canvas.pack(side=tk.LEFT, padx=10)

        # Handle ESC key to cancel
        dialog.bind('<Escape>', lambda e: cancel_skip())

        # Wait for dialog to close and get result
        dialog.wait_window()

        # Process result
        if result[0]:
            if self.current_level + 1 < len(self.levels):
                self.load_level(self.current_level + 1)
            else:
                self.game_complete()

        # Save the progress after skipping
        self.save_progress()


    def load_level(self, level_index):
        """Load a specific puzzle level"""
        if level_index >= len(self.levels):
            self.game_complete()
            return

        level = self.levels[level_index]
        self.current_level = level_index

        # Update level info UI
        self.level_label.config(text=f"Level: {level_index + 1}/{len(self.levels)}")
        self.level_name_label.config(text=level['name'])
        self.level_description_label.config(text=level['description'])
        self.difficulty_label.config(text=f"Difficulty: {level['difficulty']}")
        self.gates_limit_label.config(text=f"Max Gates: {level.get('max_gates', '∞')}")

        # Color code difficulty
        diff_colors = {
            'Beginner': palette['beginner_color'],
            'Intermediate': palette['intermediate_color'],
            'Advanced': palette['advanced_color'],
            'Expert': palette['expert_color'],
            'Master': palette['master_color']
        }
        self.difficulty_label.config(fg=diff_colors.get(level['difficulty'], palette['difficulty_label_color']))

        # Clear previous state
        self.placed_gates = []

        # Setup available gates for this level
        self.setup_gates(level['available_gates'])

        # Draw circuit
        self.draw_circuit()

        # Display initial state information
        self.display_states(level)


    def display_states(self, level):
        """Display level state information"""
        self.state_display.config(state=tk.NORMAL)
        self.state_display.delete(1.0, tk.END)

        self.state_display.insert(tk.END, f"Puzzle Goal\n")
        self.state_display.insert(tk.END, "─" * 30 + "\n\n")
        self.state_display.insert(tk.END, f"Transform: {level['input_state']} → {level['target_state']}\n\n")

        self.state_display.insert(tk.END, f"Level Details:\n")
        self.state_display.insert(tk.END, f"• Input State: {level['input_state']}\n")
        self.state_display.insert(tk.END, f"• Target State: {level['target_state']}\n")
        self.state_display.insert(tk.END, f"• Qubits: {level['qubits']}\n")
        self.state_display.insert(tk.END, f"• Max Gates: {level.get('max_gates', 'Unlimited')}\n")
        self.state_display.insert(tk.END, f"• Available Gates: {', '.join(level['available_gates'])}\n\n")

        self.state_display.insert(tk.END, "Ready to solve!\n")
        self.state_display.insert(tk.END, "Place gates and run your circuit to see the results.\n")

        self.state_display.config(state=tk.DISABLED)

        # Update status
        self.update_circuit_status()


    def update_circuit_status(self):
        """Update circuit status display"""
        level = self.levels[self.current_level]
        max_gates = level.get('max_gates', 999)

        self.gates_count_label.config(text=f"Gates: {len(self.placed_gates)}")
        self.gates_used_label.config(text=f"Used: {len(self.placed_gates)}/{max_gates}")


    def return_to_main_menu(self):
        """Return to main menu from button click"""
        self.play_sound('button_click')

        # Create custom confirmation dialog without decorations
        dialog = tk.Toplevel(self.root)
        dialog.title("Return to Main Menu")
        dialog.overrideredirect(True)  # Remove window decorations
        dialog.configure(bg=palette['background'])
        dialog.transient(self.root)

        # Calculate center position BEFORE creating the geometry
        dialog_width = 400
        dialog_height = 280
        screen_width = dialog.winfo_screenwidth()
        screen_height = dialog.winfo_screenheight()
        x = (screen_width - dialog_width) // 2
        y = (screen_height - dialog_height) // 2

        # Set geometry with calculated position immediately
        dialog.geometry(f"{dialog_width}x{dialog_height}+{x}+{y}")

        # Ensure dialog is on top and visible BEFORE grab_set
        dialog.lift()
        dialog.attributes("-topmost", True)
        dialog.update_idletasks()  # Make sure dialog is rendered
        dialog.deiconify()  # Ensure it's visible

        # NOW set grab and focus after dialog is fully visible
        dialog.grab_set()
        dialog.focus_set()

        # Initialize result variable
        result = [None]

        # Main container with border
        main_frame = tk.Frame(dialog, bg=palette['background_2'], relief=tk.RAISED, bd=3)
        main_frame.pack(fill=tk.BOTH, expand=True, padx=10, pady=10)

        # Title
        title_label = tk.Label(main_frame, text="Return to Main Menu",
                            font=('Arial', 16, 'bold'),
                            fg=palette['title_color'], bg=palette['background_2'])
        title_label.pack(pady=(15, 10))

        # Message
        message_label = tk.Label(main_frame,
                            text="Are you sure you want to return to the main menu?\nYour progress will be saved.",
                            font=('Arial', 12),
                            fg=palette['subtitle_color'], bg=palette['background_2'],
                            justify=tk.CENTER)
        message_label.pack(pady=10)

        # Button frame
        button_frame = tk.Frame(main_frame, bg=palette['background_2'])
        button_frame.pack(pady=(10, 5))

        def confirm_return():
            result[0] = True
            dialog.destroy()

        def cancel_return():
            result[0] = False
            dialog.destroy()

        # Yes button - canvas-based
        yes_canvas = self.create_canvas_dialog_button(
            button_frame, "Yes, Return",
            confirm_return,
            palette['next_level_button_background'],
            palette['next_level_button_text_color'],
            width=120, height=40, font_size=12
        )
        yes_canvas.pack(side=tk.LEFT, padx=10)

        # No button - canvas-based
        no_canvas = self.create_canvas_dialog_button(
            button_frame, "No, Stay",
            cancel_return,
            palette['close_button_background'],
            palette['close_button_hover_text_color'],
            width=120, height=40, font_size=12
        )
        no_canvas.pack(side=tk.LEFT, padx=10)

        # --- Reset Progress Button in its own frame ---
        reset_frame = tk.Frame(main_frame, bg=palette['background_2'])
        reset_frame.pack(pady=(15, 5))

        reset_label = tk.Label(reset_frame, text="Or reset your progress:",
                            font=('Arial', 10, 'italic'),
                            fg=palette['subtitle_color'], bg=palette['background_2'])
        reset_label.pack(pady=(0, 5))

        def reset_progress():
            if os.path.exists(self.SAVE_FILE):
                os.remove(self.SAVE_FILE)
            self.current_level = 0
            self.placed_gates = []
            self.score = 0
            self.save_progress()
            dialog.destroy()
            self.root.after(100, lambda: self.load_level(0))

        # Reset button - canvas-based
        reset_canvas = self.create_canvas_dialog_button(
            reset_frame, " Reset Progress",
            reset_progress,
            palette['clear_button_background'],
            palette['clear_button_text_color'],
            width=160, height=40, font_size=12
        )
        reset_canvas.pack()

        # Handle ESC key to cancel
        dialog.bind('<Escape>', lambda e: cancel_return())

        # Wait for dialog to close and get result
        dialog.wait_window()

        # Process result
        if result[0]:
            # Save the progress before exiting
            self.save_progress()
            self.go_back_to_menu()


    def on_window_close(self):
        """Handle window close event (X button)"""
        # Save the progress before exiting
        self.save_progress()
        self.go_back_to_menu()


    def go_back_to_menu(self):
        """Navigate back to the game mode selection"""
        try:
            # Create main menu FIRST
            from game_mode_selection import GameModeSelection
            selection_window = GameModeSelection()

            # Make sure new window is visible
            selection_window.root.update()
            selection_window.root.lift()
            selection_window.root.focus_force()

            # Stop any pygame/sound processes before destroying
            if hasattr(self, 'sound_enabled') and self.sound_enabled:
                try:
                    pygame.mixer.quit()
                except:
                    pass

            # THEN destroy current window
            self.root.destroy()

            # Start the main menu mainloop
            selection_window.run()

        except ImportError:
            print("Could not return to main menu - game_mode_selection module not found")
            self.root.destroy()
        except Exception as e:
            print(f"Error returning to main menu: {e}")
            self.root.destroy()


    def draw_circuit(self):
        """Draw the quantum circuit visualization with enhanced graphics"""
        self.circuit_canvas.delete("all")

        level = self.levels[self.current_level]
        num_qubits = level['qubits']

        if num_qubits == 0:
            return

        # Enhanced circuit drawing parameters
        wire_start = 100
        wire_end = self.canvas_width - 60
        qubit_spacing = max(40, self.canvas_height // (num_qubits + 2))

        # Draw enhanced background grid
        for i in range(0, self.canvas_width, 50):
            self.circuit_canvas.create_line(i, 0, i, self.canvas_height,
                                          fill=palette['background'], width=1)

        # Draw enhanced qubit wires with colors
        wire_colors = [palette['quantum_wire_1'], palette['quantum_wire_2'], palette['quantum_wire_3'], palette['quantum_wire_4']]

        for qubit in range(num_qubits):
            y_pos = (qubit + 1) * qubit_spacing + 20
            color = wire_colors[qubit % len(wire_colors)]

            # Draw wire with gradient effect
            for thickness in [6, 4, 2]:
                self.circuit_canvas.create_line(wire_start, y_pos, wire_end, y_pos,
                                              fill=color, width=thickness)

            # Enhanced qubit label with background
            self.circuit_canvas.create_rectangle(wire_start - 35, y_pos - 12,
                                               wire_start - 5, y_pos + 12,
                                               fill=palette['background_3'], outline=color, width=2)

            self.circuit_canvas.create_text(wire_start - 20, y_pos,
                                          text=f"q{qubit}", fill='#ffffff',
                                          font=('Arial', 10, 'bold'))

        # Draw enhanced gates
        self.draw_enhanced_gates(wire_start, qubit_spacing, num_qubits)

        # Update status
        self.update_circuit_status()


    def draw_enhanced_gates(self, wire_start, qubit_spacing, num_qubits):
        """Draw gates with enhanced 3D styling"""
        gate_x_start = wire_start + 100
        gate_spacing = 100

        gate_colors = {
            'H': palette['H_color'], 'X': palette['X_color'], 'Y': palette['Y_color'], 'Z': palette['Z_color'],
            'S': palette['S_color'], 'T': palette['T_color'], 'CNOT': palette['CNOT_color'], 'CZ': palette['CZ_color'],
            'Toffoli': palette['Toffoli_color']
        }

        for i, gate_info in enumerate(self.placed_gates):
            x = gate_x_start + i * gate_spacing

            # Handle both old format (string) and new format (dict)
            if isinstance(gate_info, str):
                gate = gate_info
                qubits = [0]
            else:
                gate = gate_info['gate']
                qubits = gate_info['qubits']

            color = gate_colors.get(gate, '#ffffff')

            if gate in ['CNOT', 'CZ'] and len(qubits) >= 2:
                self.draw_two_qubit_gate_enhanced(x, qubit_spacing, gate, qubits, color)
            elif gate == 'Toffoli' and len(qubits) >= 3:
                self.draw_toffoli_gate_enhanced(x, qubit_spacing, qubits, color)
            else:
                self.draw_single_qubit_gate_enhanced(x, qubit_spacing, gate, qubits[0], color)


    def draw_single_qubit_gate_enhanced(self, x, qubit_spacing, gate, target_qubit, color):
        """Draw enhanced single qubit gate"""
        y_pos = (target_qubit + 1) * qubit_spacing + 20

        # 3D shadow effect
        self.circuit_canvas.create_rectangle(x - 22, y_pos - 17,
                                           x + 22, y_pos + 17,
                                           fill='#000000', outline='')

        # Main gate with gradient effect
        self.circuit_canvas.create_rectangle(x - 20, y_pos - 15,
                                           x + 20, y_pos + 15,
                                           fill=color, outline='#ffffff', width=2)

        # Inner highlight
        self.circuit_canvas.create_rectangle(x - 18, y_pos - 13,
                                           x + 18, y_pos + 13,
                                           fill='', outline='#ffffff', width=1)

        # Gate symbol
        self.circuit_canvas.create_text(x, y_pos, text=gate,
                                       fill=palette['gate_symbol_color'], font=('Arial', 12, 'bold'))


    def draw_two_qubit_gate_enhanced(self, x, qubit_spacing, gate, qubits, color):
        """Draw enhanced two-qubit gate"""
        control_qubit, target_qubit = qubits
        control_y = (control_qubit + 1) * qubit_spacing + 20
        target_y = (target_qubit + 1) * qubit_spacing + 20

        # Enhanced control dot
        self.circuit_canvas.create_oval(x - 10, control_y - 10,
                                       x + 10, control_y + 10,
                                       fill='#000000', outline='')
        self.circuit_canvas.create_oval(x - 8, control_y - 8,
                                       x + 8, control_y + 8,
                                       fill='#ffffff', outline='#cccccc', width=2)

        # Enhanced connection line
        self.circuit_canvas.create_line(x, control_y, x, target_y,
                                       fill='#ffffff', width=4)
        self.circuit_canvas.create_line(x, control_y, x, target_y,
                                       fill=color, width=2)

        if gate == 'CNOT':
            # Enhanced CNOT target
            self.circuit_canvas.create_oval(x - 17, target_y - 17,
                                           x + 17, target_y + 17,
                                           fill='#000000', outline='')
            self.circuit_canvas.create_oval(x - 15, target_y - 15,
                                           x + 15, target_y + 15,
                                           fill='', outline='#ffffff', width=3)

            # X symbol
            self.circuit_canvas.create_line(x - 8, target_y - 8,
                                           x + 8, target_y + 8,
                                           fill='#ffffff', width=3)
            self.circuit_canvas.create_line(x - 8, target_y + 8,
                                           x + 8, target_y - 8,
                                           fill='#ffffff', width=3)
        elif gate == 'CZ':
            # Enhanced CZ target
            self.circuit_canvas.create_oval(x - 10, target_y - 10,
                                           x + 10, target_y + 10,
                                           fill='#000000', outline='')
            self.circuit_canvas.create_oval(x - 8, target_y - 8,
                                           x + 8, target_y + 8,
                                           fill='#ffffff', outline='#cccccc', width=2)


    def draw_toffoli_gate_enhanced(self, x, qubit_spacing, qubits, color):
        """Draw enhanced Toffoli gate"""
        control1_qubit, control2_qubit, target_qubit = qubits

        y_positions = [
            (control1_qubit + 1) * qubit_spacing + 20,
            (control2_qubit + 1) * qubit_spacing + 20,
            (target_qubit + 1) * qubit_spacing + 20
        ]

        # Draw enhanced controls
        for i in range(2):
            self.circuit_canvas.create_oval(x - 10, y_positions[i] - 10,
                                           x + 10, y_positions[i] + 10,
                                           fill='#000000', outline='')
            self.circuit_canvas.create_oval(x - 8, y_positions[i] - 8,
                                           x + 8, y_positions[i] + 8,
                                           fill='#ffffff', outline='#cccccc', width=2)

        # Enhanced connection lines
        min_y = min(y_positions)
        max_y = max(y_positions)
        self.circuit_canvas.create_line(x, min_y, x, max_y,
                                       fill='#ffffff', width=4)
        self.circuit_canvas.create_line(x, min_y, x, max_y,
                                       fill=color, width=2)

        # Enhanced target (X symbol)
        target_y = y_positions[2]
        self.circuit_canvas.create_oval(x - 17, target_y - 17,
                                       x + 17, target_y + 17,
                                       fill='#000000', outline='')
        self.circuit_canvas.create_oval(x - 15, target_y - 15,
                                       x + 15, target_y + 15,
                                       fill='', outline='#ffffff', width=3)

        cross_size = 8
        self.circuit_canvas.create_line(x - cross_size, target_y - cross_size,
                                       x + cross_size, target_y + cross_size,
                                       fill='#ffffff', width=3)
        self.circuit_canvas.create_line(x - cross_size, target_y + cross_size,
                                       x + cross_size, target_y - cross_size,
                                       fill='#ffffff', width=3)<|MERGE_RESOLUTION|>--- conflicted
+++ resolved
@@ -1556,15 +1556,9 @@
                 prob = abs(amplitude) ** 2
                 self.state_display.insert(tk.END, f"|{binary}⟩: {amplitude:.3f} (prob: {prob:.3f})\n")
 
-<<<<<<< HEAD
         self.state_display.insert(tk.END, f"\nTarget: {level['target_state']}\n")
         self.state_display.insert(tk.END, "Puzzle not solved yet. Try adjusting your circuit!\n")
-
-=======
-        self.state_display.insert(tk.END, f"\n🎯 Target: {level['target_state']}\n")
-        self.state_display.insert(tk.END, "❌ Puzzle not solved yet. Try adjusting your circuit!\n")
         self.play_sound('error')
->>>>>>> 6890c577
         self.state_display.config(state=tk.DISABLED)
 
 
