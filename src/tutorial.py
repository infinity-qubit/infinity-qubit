--- conflicted
+++ resolved
@@ -66,17 +66,10 @@
         # Set fullscreen mode
         screen_width = self.window.winfo_screenwidth()
         screen_height = self.window.winfo_screenheight()
-<<<<<<< HEAD
 
         # Make window fullscreen without title bar (same as other game modes)
         self.window.overrideredirect(True)
         self.window.geometry(f"{screen_width}x{screen_height}+0+0")
-=======
-        
-        # Enable fullscreen
-        self.window.attributes('-fullscreen', True)
-        self.window.geometry(f"{screen_width}x{screen_height}")
->>>>>>> e23926f4
         self.window.configure(bg=palette['background'])
         self.window.resizable(False, False)  # Fixed size window
 
@@ -278,16 +271,16 @@
         analogy_label.place(relx=0.5, rely=0.85, anchor='center')
 
         # Next button using canvas for macOS compatibility
-        next_canvas = tk.Canvas(main_frame, width=250, height=50, 
+        next_canvas = tk.Canvas(main_frame, width=250, height=50,
                                bg=palette['H_color'], highlightthickness=0, relief=tk.FLAT, bd=0)
         next_canvas.place(relx=0.5, rely=0.95, anchor='center')
-        
-        next_rect_id = next_canvas.create_rectangle(2, 2, 248, 48, 
+
+        next_rect_id = next_canvas.create_rectangle(2, 2, 248, 48,
                                                   fill=palette['H_color'], outline=palette['H_color'], width=0)
         next_text_id = next_canvas.create_text(125, 25, text="Next: What's a Qubit? →",
-                                              font=('Arial', max(12, int(self.window_width / 120)), 'bold'), 
+                                              font=('Arial', max(12, int(self.window_width / 120)), 'bold'),
                                               fill=palette['background_3'])
-        
+
         next_canvas.bind("<Button-1>", lambda e: self.next_intro_step())
         next_canvas.bind("<Enter>", lambda e: (next_canvas.itemconfig(next_rect_id, fill=palette['gate_button_active_background']),
                                               next_canvas.itemconfig(next_text_id, fill=palette['background_3'])))
@@ -312,16 +305,16 @@
 
         # Flip button
         # Flip bit button using canvas for macOS compatibility
-        flip_canvas = tk.Canvas(parent, width=100, height=40, 
+        flip_canvas = tk.Canvas(parent, width=100, height=40,
                                bg=palette['X_color'], highlightthickness=0, relief=tk.FLAT, bd=0)
         flip_canvas.place(relx=0.7, rely=0.5, anchor='center')
-        
-        flip_rect_id = flip_canvas.create_rectangle(2, 2, 98, 38, 
+
+        flip_rect_id = flip_canvas.create_rectangle(2, 2, 98, 38,
                                                   fill=palette['X_color'], outline=palette['X_color'], width=0)
         flip_text_id = flip_canvas.create_text(50, 20, text="Flip Bit",
-                                              font=('Arial', max(12, int(self.window_width / 120)), 'bold'), 
+                                              font=('Arial', max(12, int(self.window_width / 120)), 'bold'),
                                               fill=palette['background_3'])
-        
+
         flip_canvas.bind("<Button-1>", lambda e: self.flip_bit())
         flip_canvas.bind("<Enter>", lambda e: (flip_canvas.itemconfig(flip_rect_id, fill=palette['button_hover_background']),
                                               flip_canvas.itemconfig(flip_text_id, fill=palette['button_hover_text_color'])))
@@ -391,16 +384,16 @@
 
         # Navigation buttons using canvas for macOS compatibility
         # Back button
-        back_canvas = tk.Canvas(main_frame, width=120, height=40, 
+        back_canvas = tk.Canvas(main_frame, width=120, height=40,
                                bg=palette['background_2'], highlightthickness=0, relief=tk.FLAT, bd=0)
         back_canvas.place(relx=0.3, rely=0.95, anchor='center')
-        
-        back_rect_id = back_canvas.create_rectangle(2, 2, 118, 38, 
+
+        back_rect_id = back_canvas.create_rectangle(2, 2, 118, 38,
                                                   fill=palette['background_2'], outline=palette['background_2'], width=0)
         back_text_id = back_canvas.create_text(60, 20, text="← Back",
-                                              font=('Arial', max(12, int(self.window_width / 120)), 'bold'), 
+                                              font=('Arial', max(12, int(self.window_width / 120)), 'bold'),
                                               fill=palette['explanation_text_color'])
-        
+
         back_canvas.bind("<Button-1>", lambda e: self.prev_intro_step())
         back_canvas.bind("<Enter>", lambda e: (back_canvas.itemconfig(back_rect_id, fill=palette['button_hover_background']),
                                               back_canvas.itemconfig(back_text_id, fill=palette['button_hover_text_color'])))
@@ -409,16 +402,16 @@
         back_canvas.configure(cursor='hand2')
 
         # Next button
-        next_canvas = tk.Canvas(main_frame, width=240, height=50, 
+        next_canvas = tk.Canvas(main_frame, width=240, height=50,
                                bg=palette['H_color'], highlightthickness=0, relief=tk.FLAT, bd=0)
         next_canvas.place(relx=0.7, rely=0.95, anchor='center')
-        
-        next_rect_id = next_canvas.create_rectangle(2, 2, 238, 48, 
+
+        next_rect_id = next_canvas.create_rectangle(2, 2, 238, 48,
                                                   fill=palette['H_color'], outline=palette['H_color'], width=0)
         next_text_id = next_canvas.create_text(120, 25, text="Start Learning Gates →",
-                                              font=('Arial', max(12, int(self.window_width / 120)), 'bold'), 
+                                              font=('Arial', max(12, int(self.window_width / 120)), 'bold'),
                                               fill=palette['background_3'])
-        
+
         next_canvas.bind("<Button-1>", lambda e: self.start_gates_tutorial())
         next_canvas.bind("<Enter>", lambda e: (next_canvas.itemconfig(next_rect_id, fill=palette['button_hover_background']),
                                               next_canvas.itemconfig(next_text_id, fill=palette['button_hover_text_color'])))
@@ -448,16 +441,16 @@
 
         # Control buttons using canvas for macOS compatibility
         # Spin button
-        spin_canvas = tk.Canvas(parent, width=220, height=40, 
+        spin_canvas = tk.Canvas(parent, width=220, height=40,
                                bg=palette['H_color'], highlightthickness=0, relief=tk.FLAT, bd=0)
         spin_canvas.place(relx=0.7, rely=0.4, anchor='center')
-        
-        spin_rect_id = spin_canvas.create_rectangle(2, 2, 218, 38, 
+
+        spin_rect_id = spin_canvas.create_rectangle(2, 2, 218, 38,
                                                   fill=palette['H_color'], outline=palette['H_color'], width=0)
         spin_text_id = spin_canvas.create_text(110, 20, text="Spin Coin (Superposition)",
-                                              font=('Arial', max(11, int(self.window_width / 130)), 'bold'), 
+                                              font=('Arial', max(11, int(self.window_width / 130)), 'bold'),
                                               fill=palette['background_3'])
-        
+
         spin_canvas.bind("<Button-1>", lambda e: self.spin_coin())
         spin_canvas.bind("<Enter>", lambda e: (spin_canvas.itemconfig(spin_rect_id, fill=palette['button_hover_background']),
                                               spin_canvas.itemconfig(spin_text_id, fill=palette['button_hover_text_color'])))
@@ -466,16 +459,16 @@
         spin_canvas.configure(cursor='hand2')
 
         # Measure button
-        measure_canvas = tk.Canvas(parent, width=180, height=40, 
+        measure_canvas = tk.Canvas(parent, width=180, height=40,
                                   bg=palette['X_color'], highlightthickness=0, relief=tk.FLAT, bd=0)
         measure_canvas.place(relx=0.7, rely=0.6, anchor='center')
-        
-        measure_rect_id = measure_canvas.create_rectangle(2, 2, 178, 38, 
+
+        measure_rect_id = measure_canvas.create_rectangle(2, 2, 178, 38,
                                                         fill=palette['X_color'], outline=palette['X_color'], width=0)
         measure_text_id = measure_canvas.create_text(90, 20, text="Measure (Collapse)",
-                                                    font=('Arial', max(11, int(self.window_width / 130)), 'bold'), 
+                                                    font=('Arial', max(11, int(self.window_width / 130)), 'bold'),
                                                     fill=palette['background_3'])
-        
+
         measure_canvas.bind("<Button-1>", lambda e: self.measure_coin())
         measure_canvas.bind("<Enter>", lambda e: (measure_canvas.itemconfig(measure_rect_id, fill=palette['button_hover_background']),
                                                  measure_canvas.itemconfig(measure_text_id, fill=palette['button_hover_text_color'])))
@@ -562,36 +555,36 @@
         # Create frame for proper packing
         btn_frame = tk.Frame(parent, bg=parent.cget('bg'))
         btn_frame.pack(padx=padx, pady=pady)
-        
+
         # Create canvas for the button
-        btn_canvas = tk.Canvas(btn_frame, width=width, height=height, 
+        btn_canvas = tk.Canvas(btn_frame, width=width, height=height,
                               bg=bg_color, highlightthickness=0, relief=tk.FLAT, bd=0)
         btn_canvas.pack()
-        
+
         # Create button rectangle and text
-        rect_id = btn_canvas.create_rectangle(2, 2, width-2, height-2, 
+        rect_id = btn_canvas.create_rectangle(2, 2, width-2, height-2,
                                             fill=bg_color, outline=bg_color, width=0)
         text_id = btn_canvas.create_text(width//2, height//2, text=text,
                                        font=('Arial', 12, 'bold'), fill=fg_color)
-        
+
         # Add click handler
         def on_click(event):
             command()
-        
+
         # Add hover effects
         def on_enter(event):
             btn_canvas.itemconfig(rect_id, fill=palette['button_hover_background'])
             btn_canvas.itemconfig(text_id, fill=palette['button_hover_text_color'])
-        
+
         def on_leave(event):
             btn_canvas.itemconfig(rect_id, fill=bg_color)
             btn_canvas.itemconfig(text_id, fill=fg_color)
-        
+
         btn_canvas.bind("<Button-1>", on_click)
         btn_canvas.bind("<Enter>", on_enter)
         btn_canvas.bind("<Leave>", on_leave)
         btn_canvas.configure(cursor='hand2')
-        
+
         return btn_canvas
 
     def init_sound_system(self):
@@ -719,16 +712,16 @@
         # Navigation buttons on the right
         if self.return_callback:
             # Add Help/Info button using canvas for macOS compatibility
-            help_canvas = tk.Canvas(header_frame, width=80, height=35, 
+            help_canvas = tk.Canvas(header_frame, width=80, height=35,
                                    bg=palette['background_3'], highlightthickness=0, relief=tk.FLAT, bd=0)
             help_canvas.place(relx=0.88, rely=0.5, anchor='e')
-            
-            help_rect_id = help_canvas.create_rectangle(2, 2, 78, 33, 
+
+            help_rect_id = help_canvas.create_rectangle(2, 2, 78, 33,
                                                       fill=palette['background_3'], outline=palette['background_3'], width=0)
             help_text_id = help_canvas.create_text(40, 17, text="? Help",
-                                                  font=('Arial', max(10, int(self.window_width / 150)), 'bold'), 
+                                                  font=('Arial', max(10, int(self.window_width / 150)), 'bold'),
                                                   fill=palette['main_title_color'])
-            
+
             help_canvas.bind("<Button-1>", lambda e: self.show_help())
             help_canvas.bind("<Enter>", lambda e: (help_canvas.itemconfig(help_rect_id, fill=palette['main_title_color']),
                                                   help_canvas.itemconfig(help_text_id, fill=palette['background_3'])))
@@ -739,7 +732,7 @@
             # Canvas-based main menu button for better color control on macOS
             button_width = max(120, int(self.window_width / 12))
             button_height = max(35, int(self.window_height / 25))
-            
+
             main_menu_canvas = tk.Canvas(header_frame,
                                        width=button_width,
                                        height=button_height,
@@ -747,50 +740,50 @@
                                        highlightthickness=0,
                                        bd=0)
             main_menu_canvas.place(relx=1, rely=0.5, anchor='e')
-            
+
             # Draw button background
             main_menu_canvas.create_rectangle(2, 2, button_width-2, button_height-2,
                                             fill=palette['background_2'],
                                             outline="#2b3340", width=1,
                                             tags="menu_bg")
-            
+
             # Add text to button
             main_menu_canvas.create_text(button_width//2, button_height//2,
                                        text="🏠 Main Menu",
                                        font=('Arial', max(10, int(self.window_width / 150)), 'bold'),
                                        fill=palette['main_menu_button_text_color'],
                                        tags="menu_text")
-            
+
             # Bind click events
             def on_menu_click(event):
                 self.return_to_main_menu()
-                
+
             def on_menu_enter(event):
                 main_menu_canvas.itemconfig("menu_bg", fill=palette['main_title_color'])
                 main_menu_canvas.itemconfig("menu_text", fill=palette['background_3'])
                 main_menu_canvas.configure(cursor="hand2")
-                
+
             def on_menu_leave(event):
                 main_menu_canvas.itemconfig("menu_bg", fill=palette['background_2'])
                 main_menu_canvas.itemconfig("menu_text", fill=palette['main_menu_button_text_color'])
                 main_menu_canvas.configure(cursor="")
-            
+
             main_menu_canvas.bind("<Button-1>", on_menu_click)
             main_menu_canvas.bind("<Enter>", on_menu_enter)
             main_menu_canvas.bind("<Leave>", on_menu_leave)
 
         else:
             # Close Tutorial button using canvas for macOS compatibility
-            close_canvas = tk.Canvas(header_frame, width=160, height=40, 
+            close_canvas = tk.Canvas(header_frame, width=160, height=40,
                                    bg=palette['background_2'], highlightthickness=0, relief=tk.FLAT, bd=0)
             close_canvas.place(relx=1, rely=0.5, anchor='e')
-            
-            close_rect_id = close_canvas.create_rectangle(2, 2, 158, 38, 
+
+            close_rect_id = close_canvas.create_rectangle(2, 2, 158, 38,
                                                         fill=palette['background_2'], outline=palette['background_2'], width=0)
             close_text_id = close_canvas.create_text(80, 20, text="❌ Close Tutorial",
-                                                    font=('Arial', max(10, int(self.window_width / 150)), 'bold'), 
+                                                    font=('Arial', max(10, int(self.window_width / 150)), 'bold'),
                                                     fill=palette['close_button_text_color'])
-            
+
             close_canvas.bind("<Button-1>", lambda e: self.window.destroy())
             close_canvas.bind("<Enter>", lambda e: (close_canvas.itemconfig(close_rect_id, fill=palette['close_button_text_color']),
                                                    close_canvas.itemconfig(close_text_id, fill=palette['close_button_hover_text_color']),
@@ -1384,7 +1377,7 @@
         # Gate placement button
         self.gate_canvas = tk.Canvas(button_container, highlightthickness=0, bd=0)
         self.gate_canvas.place(relx=0.5, rely=0.15, anchor='center', relwidth=0.3, relheight=0.3)
-        
+
         # Draw gate button
         def draw_gate_button(event=None):
             self.gate_canvas.delete("all")
@@ -1394,17 +1387,17 @@
                 bg_color = self.gate_info['color']
                 text_color = palette['background_3']
                 self.gate_canvas.create_rectangle(0, 0, width, height, fill=bg_color, outline='#2b3340', width=2, tags="bg")
-                self.gate_canvas.create_text(width//2, height//2, text=f"Add {self.gate} Gate", 
+                self.gate_canvas.create_text(width//2, height//2, text=f"Add {self.gate} Gate",
                                            font=('Arial', max(12, int(self.window_width / 120)), 'bold'),
                                            fill=text_color, tags="text")
-        
+
         # Bind configure event and initial draw
         self.gate_canvas.bind('<Configure>', draw_gate_button)
         self.gate_canvas.after(10, draw_gate_button)
-        
+
         def on_gate_click(event):
             self.add_gate()
-        
+
         def on_gate_enter(event):
             self.gate_canvas.delete("bg")
             width = self.gate_canvas.winfo_width()
@@ -1413,7 +1406,7 @@
                 self.gate_canvas.create_rectangle(0, 0, width, height, fill=palette['gate_button_active_background'], outline='#2b3340', width=2, tags="bg")
             self.gate_canvas.configure(cursor='hand2')
             self.gate_canvas.tag_lower("bg")
-        
+
         def on_gate_leave(event):
             self.gate_canvas.delete("bg")
             width = self.gate_canvas.winfo_width()
@@ -1422,7 +1415,7 @@
                 self.gate_canvas.create_rectangle(0, 0, width, height, fill=self.gate_info['color'], outline='#2b3340', width=2, tags="bg")
             self.gate_canvas.configure(cursor='')
             self.gate_canvas.tag_lower("bg")
-        
+
         self.gate_canvas.bind("<Button-1>", on_gate_click)
         self.gate_canvas.bind("<Enter>", on_gate_enter)
         self.gate_canvas.bind("<Leave>", on_gate_leave)
@@ -1430,7 +1423,7 @@
         # Run button
         run_canvas = tk.Canvas(button_container, highlightthickness=0, bd=0)
         run_canvas.place(relx=0.5, rely=0.5, anchor='center', relwidth=0.3, relheight=0.3)
-        
+
         # Draw run button
         def draw_run_button(event=None):
             run_canvas.delete("all")
@@ -1440,25 +1433,25 @@
                 bg_color = palette['run_button_background']
                 text_color = palette['background_3']
                 run_canvas.create_rectangle(0, 0, width, height, fill=bg_color, outline='#2b3340', width=2, tags="bg")
-                run_canvas.create_text(width//2, height//2, text="🚀 Run Circuit", 
+                run_canvas.create_text(width//2, height//2, text="🚀 Run Circuit",
                                      font=('Arial', max(11, int(self.window_width / 130)), 'bold'),
                                      fill=text_color, tags="text")
-        
+
         # Bind configure event and initial draw
         run_canvas.bind('<Configure>', draw_run_button)
         run_canvas.after(10, draw_run_button)
-        
+
         def on_run_click(event):
             self.run_circuit()
-        
+
         def on_run_enter(event):
             run_canvas.itemconfig("bg", fill=palette['gate_button_active_background'])
             run_canvas.configure(cursor='hand2')
-        
+
         def on_run_leave(event):
             run_canvas.itemconfig("bg", fill=palette['run_button_background'])
             run_canvas.configure(cursor='')
-        
+
         run_canvas.bind("<Button-1>", on_run_click)
         run_canvas.bind("<Enter>", on_run_enter)
         run_canvas.bind("<Leave>", on_run_leave)
@@ -1466,7 +1459,7 @@
         # Clear button
         clear_canvas = tk.Canvas(button_container, highlightthickness=0, bd=0)
         clear_canvas.place(relx=0.5, rely=0.85, anchor='center', relwidth=0.3, relheight=0.3)
-        
+
         # Draw clear button
         def draw_clear_button(event=None):
             clear_canvas.delete("all")
@@ -1476,25 +1469,25 @@
                 bg_color = palette['clear_button_background']
                 text_color = palette['clear_button_text_color']
                 clear_canvas.create_rectangle(0, 0, width, height, fill=bg_color, outline='#2b3340', width=2, tags="bg")
-                clear_canvas.create_text(width//2, height//2, text="🔄 Clear Circuit", 
+                clear_canvas.create_text(width//2, height//2, text="🔄 Clear Circuit",
                                        font=('Arial', max(11, int(self.window_width / 130)), 'bold'),
                                        fill=text_color, tags="text")
-        
+
         # Bind configure event and initial draw
         clear_canvas.bind('<Configure>', draw_clear_button)
         clear_canvas.after(10, draw_clear_button)
-        
+
         def on_clear_click(event):
             self.clear_circuit()
-        
+
         def on_clear_enter(event):
             clear_canvas.itemconfig("bg", fill=palette['gate_button_active_background'])
             clear_canvas.configure(cursor='hand2')
-        
+
         def on_clear_leave(event):
             clear_canvas.itemconfig("bg", fill=palette['clear_button_background'])
             clear_canvas.configure(cursor='')
-        
+
         clear_canvas.bind("<Button-1>", on_clear_click)
         clear_canvas.bind("<Enter>", on_clear_enter)
         clear_canvas.bind("<Leave>", on_clear_leave)
